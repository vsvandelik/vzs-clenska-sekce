{% load sidebar_menu_tags %}
{% load static %}
{% load active_link_tags %}
{% load vzs_filters %}

{% perm_url "api:token:index" as perm_token_index %}
{% perm_url "api:token:generate" as perm_token_generate %}
{% perm_url "transactions:index" as perm_transactions_index %}
{% perm_url "transactions:accounting-export" as perm_transactions_accounting_export %}

<!-- Main Sidebar Container -->
<aside class="main-sidebar sidebar-dark-primary elevation-4">
    <!-- Brand Logo -->
    <a href="{% url "pages:home" %}" class="brand-link">
        <img src="{% static "logo.svg" %}" alt="AdminLTE Logo" class="brand-image img-circle elevation-3" style="opacity: .8">
        <span class="brand-text font-weight-light">Členská sekce P15</span>
    </a>

    <!-- Sidebar -->
    <div class="sidebar">

        <!-- Sidebar Menu -->
        <nav class="mt-2">
            <ul class="nav nav-pills nav-sidebar flex-column" data-widget="treeview" role="menu" data-accordion="false">
                <li class="nav-header nav-item text-uppercase">Menu</li>
<<<<<<< HEAD
                {% if user.is_authenticated %}
                    <li class="nav-item {% active_link "my-profile:index || my-transactions" "menu-open" strict=False %}">
                        <a href="#" class="nav-link {% active_link "my-profile:index || my-transactions" %}">
                            <i class="nav-icon fas fa-user"></i>
                            <p>
                                {{ active_person }}
                                <i class="right fas fa-angle-left"></i>
                            </p>
                        </a>
                        <ul class="nav nav-treeview">
                            <li class="nav-item">
                                <a href="{% url "my-profile:index" %}" class="nav-link {% active_link "my-profile:index" %}">
                                    <i class="nav-icon fas fa-user"></i>
                                    <p>Profil</p>
                                </a>
                            </li>
                            <li class="nav-item">
                                <a href="{% url "my-transactions" %}" class="nav-link {% active_link "my-transactions" %}">
                                    <i class="nav-icon fas fa-money-check-alt"></i>
                                    <p>Transakce</p>
                                </a>
                            </li>
                        </ul>
                    </li>
                {% endif %}
                <li class="nav-item {% active_link "persons:index || groups:index || qualifications:index || permissions:index || equipments:index" "menu-open" strict=False %}">
                    <a href="#" class="nav-link {% active_link "persons:index || groups:index || qualifications:index || permissions:index || equipments:index" %}">
                        <i class="nav-icon fas fa-users"></i>
                        <p>
                            Osoby
                            <i class="right fas fa-angle-left"></i>
                        </p>
                    </a>
                    <ul class="nav nav-treeview">
                        <li class="nav-item">
                            <a href="{% url "persons:index" %}" class="nav-link {% active_link "persons:index" %}">
                                <i class="far fa-circle nav-icon"></i>
                                <p>Seznam osob</p>
                            </a>
                        </li>
                        <li class="nav-item">
                            <a href="{% url "groups:index" %}" class="nav-link {% active_link "groups:index" %}">
                                <i class=" far fa-circle nav-icon"></i>
                                <p>Skupiny</p>
                            </a>
                        </li>
                        <li class="nav-item">
                            <a href="{% url "qualifications:index" %}" class="nav-link {% active_link "qualifications:index" %}">
                                <i class="far fa-circle nav-icon"></i>
                                <p>Kvalifikace</p>
                            </a>
                        </li>
                        <li class="nav-item">
                            <a href="{% url "permissions:index" %}" class="nav-link {% active_link "permissions:index" %}">
                                <i class="far fa-circle nav-icon"></i>
                                <p>Oprávnění</p>
                            </a>
                        </li>
                        <li class="nav-item">
                            <a href="{% url "equipments:index" %}" class="nav-link {% active_link "equipments:index" %}">
                                <i class="far fa-circle nav-icon"></i>
                                <p>Vybavení</p>
                            </a>
                        </li>
                    </ul>
                </li>
                <li class="nav-item">
                    <a href="{% url "one_time_events:index" %}" class="nav-link {% active_link "one_time_events:index" %}">
                        <i class="fas fa-calendar nav-icon"></i>
                        <p>Akce</p>
                    </a>
                </li>
                <li class="nav-item">
                    <a href="{% url "trainings:index" %}" class="nav-link {% active_link "trainings:index" %}">
                        <i class="fas fa-calendar nav-icon"></i>
                        <p>Tréninky</p>
                    </a>
                </li>
                <li class="nav-item {% active_link "events:index || trainings:add || one_time_events:add || positions:index || positions:add" "menu-open" strict=False %}">
                    <a href="#" class="nav-link {% active_link "events:index || trainings:add || one_time_events:add || positions:index || positions:add" %}">
=======

                {% render_menu %}

                <li class="nav-item {% active_link "events:index" "menu-open" strict=True %}">
                    <a href="#" class="nav-link {% active_link "events:index" %}">
>>>>>>> e7652692
                        <i class="nav-icon fas fa-calendar"></i>
                        <p>
                            Události (ke smazani)
                            <i class="right fas fa-angle-left"></i>
                        </p>
                    </a>
                    <ul class="nav nav-treeview">
                        <li class="nav-item">
                            <a href="{% url "events:index" %}" class="nav-link {% active_link "events:index" %}">
                                <i class="far fa-circle nav-icon"></i>
                                <p>Seznam událostí</p>
                            </a>
                        </li>
                    </ul>
                </li>
            </ul>
        </nav>
        <!-- /.sidebar-menu -->
    </div>
    <!-- /.sidebar -->
</aside><|MERGE_RESOLUTION|>--- conflicted
+++ resolved
@@ -23,94 +23,11 @@
         <nav class="mt-2">
             <ul class="nav nav-pills nav-sidebar flex-column" data-widget="treeview" role="menu" data-accordion="false">
                 <li class="nav-header nav-item text-uppercase">Menu</li>
-<<<<<<< HEAD
-                {% if user.is_authenticated %}
-                    <li class="nav-item {% active_link "my-profile:index || my-transactions" "menu-open" strict=False %}">
-                        <a href="#" class="nav-link {% active_link "my-profile:index || my-transactions" %}">
-                            <i class="nav-icon fas fa-user"></i>
-                            <p>
-                                {{ active_person }}
-                                <i class="right fas fa-angle-left"></i>
-                            </p>
-                        </a>
-                        <ul class="nav nav-treeview">
-                            <li class="nav-item">
-                                <a href="{% url "my-profile:index" %}" class="nav-link {% active_link "my-profile:index" %}">
-                                    <i class="nav-icon fas fa-user"></i>
-                                    <p>Profil</p>
-                                </a>
-                            </li>
-                            <li class="nav-item">
-                                <a href="{% url "my-transactions" %}" class="nav-link {% active_link "my-transactions" %}">
-                                    <i class="nav-icon fas fa-money-check-alt"></i>
-                                    <p>Transakce</p>
-                                </a>
-                            </li>
-                        </ul>
-                    </li>
-                {% endif %}
-                <li class="nav-item {% active_link "persons:index || groups:index || qualifications:index || permissions:index || equipments:index" "menu-open" strict=False %}">
-                    <a href="#" class="nav-link {% active_link "persons:index || groups:index || qualifications:index || permissions:index || equipments:index" %}">
-                        <i class="nav-icon fas fa-users"></i>
-                        <p>
-                            Osoby
-                            <i class="right fas fa-angle-left"></i>
-                        </p>
-                    </a>
-                    <ul class="nav nav-treeview">
-                        <li class="nav-item">
-                            <a href="{% url "persons:index" %}" class="nav-link {% active_link "persons:index" %}">
-                                <i class="far fa-circle nav-icon"></i>
-                                <p>Seznam osob</p>
-                            </a>
-                        </li>
-                        <li class="nav-item">
-                            <a href="{% url "groups:index" %}" class="nav-link {% active_link "groups:index" %}">
-                                <i class=" far fa-circle nav-icon"></i>
-                                <p>Skupiny</p>
-                            </a>
-                        </li>
-                        <li class="nav-item">
-                            <a href="{% url "qualifications:index" %}" class="nav-link {% active_link "qualifications:index" %}">
-                                <i class="far fa-circle nav-icon"></i>
-                                <p>Kvalifikace</p>
-                            </a>
-                        </li>
-                        <li class="nav-item">
-                            <a href="{% url "permissions:index" %}" class="nav-link {% active_link "permissions:index" %}">
-                                <i class="far fa-circle nav-icon"></i>
-                                <p>Oprávnění</p>
-                            </a>
-                        </li>
-                        <li class="nav-item">
-                            <a href="{% url "equipments:index" %}" class="nav-link {% active_link "equipments:index" %}">
-                                <i class="far fa-circle nav-icon"></i>
-                                <p>Vybavení</p>
-                            </a>
-                        </li>
-                    </ul>
-                </li>
-                <li class="nav-item">
-                    <a href="{% url "one_time_events:index" %}" class="nav-link {% active_link "one_time_events:index" %}">
-                        <i class="fas fa-calendar nav-icon"></i>
-                        <p>Akce</p>
-                    </a>
-                </li>
-                <li class="nav-item">
-                    <a href="{% url "trainings:index" %}" class="nav-link {% active_link "trainings:index" %}">
-                        <i class="fas fa-calendar nav-icon"></i>
-                        <p>Tréninky</p>
-                    </a>
-                </li>
-                <li class="nav-item {% active_link "events:index || trainings:add || one_time_events:add || positions:index || positions:add" "menu-open" strict=False %}">
-                    <a href="#" class="nav-link {% active_link "events:index || trainings:add || one_time_events:add || positions:index || positions:add" %}">
-=======
 
                 {% render_menu %}
 
                 <li class="nav-item {% active_link "events:index" "menu-open" strict=True %}">
                     <a href="#" class="nav-link {% active_link "events:index" %}">
->>>>>>> e7652692
                         <i class="nav-icon fas fa-calendar"></i>
                         <p>
                             Události (ke smazani)
