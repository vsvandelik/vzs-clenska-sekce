{% load static %}

<!DOCTYPE html>
<html lang="en">
    <head>
        <meta charset="utf-8">
        <meta name="viewport" content="width=device-width, initial-scale=1">
        <title>VZS Členská sekce</title>

    <!-- Google Font: Source Sans Pro -->
        <link rel="stylesheet" href="https://fonts.googleapis.com/css?family=Source+Sans+Pro:300,400,400i,700&display=fallback">
    <!-- Font Awesome Icons -->
        <link rel="stylesheet" href="{% static "@fortawesome/fontawesome-free/css/all.min.css" %}">
    <!-- Theme style -->
        <link rel="stylesheet" href="{% static "admin-lte/dist/css/adminlte.min.css" %}">
    <!-- Custom style -->
        <link rel="stylesheet" href="{% static 'style.css' %}">
        {% block styles %}{% endblock %}
    </head>
    <body class="hold-transition sidebar-mini">
        <div class="wrapper">

            {% include "base_parts/navbar.html" %}

            {% include "base_parts/sidebar.html" %}

    <!-- Content Wrapper. Contains page content -->
            <div class="content-wrapper">
        <!-- Content Header (Page header) -->
                <div class="content-header">
                    <div class="container-fluid">
                        <div class="row mb-2">
                            <div class="col-sm-6">
                                <h1 class="m-0">{% block title %}{% endblock %}</h1>
                            </div><!-- /.col -->
                            <div class="col-sm-6">
                                <ol class="breadcrumb float-sm-right">
                                    <li class="breadcrumb-item"><a href="#">Home</a></li>
                                    <li class="breadcrumb-item active">Starter Page</li>
                                </ol>
                            </div><!-- /.col -->
                        </div><!-- /.row -->
                    </div><!-- /.container-fluid -->
                </div>
        <!-- /.content-header -->

        <!-- Main content -->
                <div class="content">
                    <div class="container-fluid">
<<<<<<< HEAD

                        {% if messages %}
                            <ul class="messages">
                                {% for message in messages %}
                                    <li{% if message.tags %} class="{{ message.tags }}"{% endif %}>{{ message }}</li>
                                {% endfor %}
                            </ul>
                        {% endif %}
=======
>>>>>>> c45e2d04

                        {% block content %}{% endblock %}

                    </div><!-- /.container-fluid -->
                </div>
        <!-- /.content -->
            </div>
    <!-- /.content-wrapper -->

            {% include "base_parts/footer.html" %}

        </div>
<!-- ./wrapper -->

<!-- REQUIRED SCRIPTS -->

<!-- jQuery -->
        <script src="{% static "jquery/dist/jquery.min.js" %}"></script>
<!-- Bootstrap 4 -->
        <script src="{% static "bootstrap/dist/js/bootstrap.bundle.min.js" %}"></script>
<!-- AdminLTE App -->
        <script src="{% static "admin-lte/dist/js/adminlte.min.js" %}"></script>

<!-- CUSTOM SCRIPTS -->
        {% block scripts %}{% endblock %}
<<<<<<< HEAD

    </body>

    {% include "users/logout_modal.html" %}
=======
        <script>
            {% for message in messages %}
                $(document).Toasts('create', {
                    title: 'Notifikace',
                    body: '{{ message }}',
                    class: 'bg-{{ message.tags }}'
                })
            {% endfor %}
        </script>

    </body>
>>>>>>> c45e2d04
</html><|MERGE_RESOLUTION|>--- conflicted
+++ resolved
@@ -47,17 +47,6 @@
         <!-- Main content -->
                 <div class="content">
                     <div class="container-fluid">
-<<<<<<< HEAD
-
-                        {% if messages %}
-                            <ul class="messages">
-                                {% for message in messages %}
-                                    <li{% if message.tags %} class="{{ message.tags }}"{% endif %}>{{ message }}</li>
-                                {% endfor %}
-                            </ul>
-                        {% endif %}
-=======
->>>>>>> c45e2d04
 
                         {% block content %}{% endblock %}
 
@@ -83,12 +72,6 @@
 
 <!-- CUSTOM SCRIPTS -->
         {% block scripts %}{% endblock %}
-<<<<<<< HEAD
-
-    </body>
-
-    {% include "users/logout_modal.html" %}
-=======
         <script>
             {% for message in messages %}
                 $(document).Toasts('create', {
@@ -100,5 +83,6 @@
         </script>
 
     </body>
->>>>>>> c45e2d04
+
+    {% include "users/logout_modal.html" %}
 </html>