--- conflicted
+++ resolved
@@ -58,11 +58,6 @@
                 <a href="{{ assign_permission_url }}" class="btn btn-primary">Přidat povolení</a>
             {% endif %}
 
-            {% url "persons:user-change-password-self" person.pk as change_password_self_url %}
-            {% if change_password_self_url|is_permitted:user %}
-                <a href="{{ change_password_self_url }}" class="btn btn-secondary">Změnit heslo</a>
-            {% endif %}
-
             {% url "persons:user-change-password-other" person.pk as change_password_other_url %}
             {% if change_password_other_url|is_permitted:user %}
                 <a href="{{ change_password_other_url }}" class="btn btn-secondary">Změnit heslo</a>
@@ -77,12 +72,6 @@
             {% if delete_url|is_permitted:user %}
                 <a href="#" data-toggle="modal" data-target="#delete-user-modal" class="btn btn-danger">Smazat uživatelský účet</a>
             {% endif %}
-<<<<<<< HEAD
-=======
-            <a href="{% url "persons:user-change-password-other" person.pk %}" class="btn btn-secondary">Změnit heslo</a>
-            <button type="submit" form="generate-new-password-form" class="btn btn-secondary">Vygenerovat nové heslo</button>
-            <a href="#" data-toggle="modal" data-target="#delete-user-modal" class="btn btn-danger">Smazat uživatelský účet</a>
->>>>>>> 84ac2336
         {% endif %}
     </div>
 </div>