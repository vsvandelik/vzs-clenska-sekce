{% extends 'base.html' %}

{% load static %}
{% load vzs_filters %}

{% block title %}Profil osoby{% endblock %}

{% block content %}

    <div class="row">
        <div class="col-12">
            <div class="elevation-2 card">
                <div class="card-header">
                    <div class="card-title h5"><span style="line-height: 45px;font-size: 22.5px;">{{ person.first_name }} {{ person.last_name }}</span></div>
                </div>
            </div>
            <div class="btn-group-md btn-group mb-3 elevation-2">
                <a href="{% url 'persons:edit' person.id %}" class="btn btn-success">Upravit osobu</a>
<<<<<<< HEAD
                {% include "delete_button_text.html" with id="deletePersonModal" additional_text="osobu" %}
                <a href="{% url 'persons:qualifications:add' person.id %}" class="btn btn-info">Přidat kvalifikaci</a>
                <a href="{% url 'persons:permissions:add' person.id %}" class="btn btn-info">Přidat oprávnění</a>
                <a href="{% url 'persons:equipments:add' person.id %}" class="btn btn-info">Přidat vybavení</a>
=======
                <a href="{% url 'persons:delete' person.id %}" class="btn btn-danger">Smazat osobu</a>
                {% if perms.persons.spravce_kvalifikaci %}
                    <a href="{% url 'persons:qualifications:add' person.id %}" class="btn btn-info">Přidat kvalifikaci</a>
                {% endif %}
                {% if perms.persons.spravce_opravneni %}
                    <a href="{% url 'persons:permissions:add' person.id %}" class="btn btn-info">Přidat oprávnění</a>
                {% endif %}
                {% if perms.persons.spravce_vybaveni %}
                    <a href="{% url 'persons:equipments:add' person.id %}" class="btn btn-info">Přidat vybavení</a>
                {% endif %}
>>>>>>> 772880ea
            </div>
            <div class="btn-group-md btn-group mb-3 elevation-2">
                <a href="{% url 'persons:transaction-list' person.id %}" class="btn btn-info">Transakce</a>
                {% if perms.persons.spravce_transakci %}
                    <a href="{% url 'persons:transaction-add' person.id %}" class="btn btn-info">Přidat transakci</a>
                {% endif %}
            </div>
        </div>
    </div>
    <div class="row">
        <div class="col-12 col-md-7">
            <div class="card">
                <div class="card-header border-0">
                    <div class="card-title h5">Přehled osoby</div>
                </div>
                <div class="card-body p-0">
                    <table class="mb-1 table">
                        <tbody>
                            {% if person.email %}
                                <tr>
                                    <td class="text-nowrap text-bold">E-mailová adresa:</td>
                                    <td class="w-100"><a href="mailto:{{ person.email }}">{{ person.email }}</a></td>
                                </tr>
                            {% endif %}
                            {% if person.phone %}
                                <tr>
                                    <td class="text-nowrap text-bold">Telefon:</td>
                                    <td class="w-100">{{ person.phone }}</td>
                                </tr>
                            {% endif %}
                            {% if person.date_of_birth %}
                                <tr>
                                    <td class="text-nowrap text-bold">Datum narození:</td>
                                    <td class="w-100">{{ person.date_of_birth }}</td>
                                </tr>
                            {% endif %}
                            {% if person.sex %}
                                <tr>
                                    <td class="text-nowrap text-bold">Pohlaví:</td>
                                    <td class="w-100">{{ person.get_sex_display }}</td>
                                </tr>
                            {% endif %}
                            {% if person.person_type %}
                                <tr>
                                    <td class="text-nowrap text-bold">Typ člena:</td>
                                    <td class="w-100">{{ person.get_person_type_display }}</td>
                                </tr>
                            {% endif %}
                            {% if person.birth_number %}
                                <tr>
                                    <td class="text-nowrap text-bold">Rodné číslo:</td>
                                    <td class="w-100">{{ person.birth_number }}</td>
                                </tr>
                            {% endif %}
                            {% if person.health_insurance_company %}
                                <tr>
                                    <td class="text-nowrap text-bold">Pojišťovna:</td>
                                    <td class="w-100">{{ person.get_health_insurance_company_display }}</td>
                                </tr>
                            {% endif %}
                            {% if person.address %}
                                <tr>
                                    <td class="text-nowrap text-bold">Adresa:</td>
                                    <td class="w-100">{{ person.address }}</td>
                                </tr>
                            {% endif %}
                            {% if person.swimming_time %}
                                <tr>
                                    <td class="text-nowrap text-bold">Čas na 100m:</td>
                                    <td class="w-100">{{ person.swimming_time }}</td>
                                </tr>
                            {% endif %}
                        </tbody>
                    </table>
                </div>
            </div>
        </div>
        <div class="col-12 col-md-5">
            <div class="card">
                <div class="card-header">
                    <div class="card-title h5">Uživatelský účet</div>
                </div>
                <div class="card-body p-0">
                    {% if not person.user %}
                        <p class="text-center">Účet není zřízen.</p>
                    {% else %}
                        <form method="post" action="{% url "persons:user-remove-permission" person.pk %}" id="permissionDeleteForm">
                            {% csrf_token %}
                        </form>
                        <table class="table table-striped">
                            <thead>
                                <tr>
                                    <th>Povolení</th>
                                    <th></th>
                                </tr>
                            </thead>
                            <tbody>
                                {% for permission in person.user.user_permissions.all %}
                                    <tr>
                                        <td class="align-middle">{{ permission.name }}</td>
                                        <td class="text-center">
                                            <button type="submit" form="permissionDeleteForm" class="btn btn-danger btn-sm" name="permission" value="{{ permission.pk }}"><i class="fas fa-trash-alt"></i></button>
                                        </td>
                                    </tr>
                                {% endfor %}
                            </tbody>
                        </table>
                    {% endif %}
                </div>
                <div class="card-footer text-center">
                    {% if not person.user %}
                        <a href="{% url "persons:user-add" person.pk %}" class="btn-primary btn">Založit uživatelský účet</a>
                    {% else %}
                        <a href="{% url "persons:user-assign-permission" person.pk %}" class="btn btn-info">Přidat povolení</a>
                        <a href="{% url "persons:user-change-password" person.pk %}" class="btn btn-secondary">Změnit heslo</a>
                        <a href="#" data-toggle="modal" data-target="#deleteUserModal" class="btn btn-danger">Smazat uživatelský účet</a>
                    {% endif %}
                </div>
            </div>
        </div>
    </div>
    <div class="row">
        <div class="col-12 col-md-6">
            <div class="card">
                <div class="card-header">
                    <div class="card-title h5">Skupiny</div>
                </div>
                <div class="card-body">
                    TODO: Opravit odkazy
                    <ul>
                        {% for group in person.groups.all %}
                            <li><a href="{% url "persons:groups:detail" group.pk %}">{{ group.name }}</a></li>
                        {% endfor %}
                    </ul>
                </div>
                {% if perms.persons.spravce_skupin %}
                    <div class="card-footer text-center">
                        <a href="#" class="btn-info btn">Přidat do skupiny (TODO)</a>
                    </div>
                {% endif %}
            </div>
        </div>
        <div class="col-12 col-md-6">
            <div class="card">
                <div class="card-header">
                    <div class="card-title h5">Spravované osoby</div>
                </div>
                <div class="card-body p-0">
                    {% if object.managed_persons.count %}
                        <table class="table table-striped">
                            <thead>
                                <tr>
                                    <th>Osoba spravuje</th>
                                    <th></th>
                                </tr>
                            </thead>
                            <tbody>
                                {% for person in object.managed_persons.all %}
                                    <tr>
                                        <td class="align-middle"><a href="{% url "persons:detail" person.pk %}">{% render person "inline" %}</a></td>
                                        <td class="text-center">
                                            <form method="post" action="{% url "persons:remove-managed-person" object.pk %}">
                                                {% csrf_token %}
                                                <input type="hidden" name="person" value="{{ person.pk }}">
                                                <button type="submit" name="submit" class="btn btn-danger btn-sm"><i class="fas fa-trash-alt"></i></button>
                                            </form>
                                        </td>
                                    </tr>
                                {% endfor %}
                            </tbody>
                        </table>
                    {% endif %}

                    {% if object.managed_by.count %}
                        <table class="table table-striped">
                            <thead>
                                <tr>
                                    <th>Osoba je spravována</th>
                                </tr>
                            </thead>
                            <tbody>
                                {% for person in object.managed_by.all %}
                                    <tr>
                                        <td class="align-middle"><a href="{% url "persons:detail" person.pk %}">{% render person "inline" %}</a></td>
                                    </tr>
                                {% endfor %}
                            </tbody>
                        </table>
                    {% endif %}

                </div>
                <div class="card-footer text-center">
                    <a href="#" class="btn-info btn" data-toggle="modal" data-target="#addManagePersonModal">Přidat spravovanou osobu</a>
                </div>
            </div>
        </div>
    </div>
    <div class="row">
        <div class="col-12 col-md-4">
            <div class="card">
                <div class="card-header">
                    <div class="card-title h5">Kvalifikace</div>
                </div>
                <div class="card-body">
                    <table class="table table-hover">
                        <thead>
                            <tr>
                                <th>Název</th>
                                <th>Platnost od</th>
                                <th>Platnost do</th>
                                <th></th>
                            </tr>
                        </thead>
                        <tbody>
                            {% for qualification in qualifications %}
                                <tr {% if qualification.issuer or qualification.code %} data-widget="expandable-table" aria-expanded="false"{% endif %}>
                                    <td>{{ qualification.feature.name }}</td>
                                    <td>{{ qualification.date_assigned }}</td>
                                    <td>{% if qualification.date_expire %}{{ qualification.date_expire }}{% endif %}</td>
                                    <td>
                                        <div class="btn-group">
                                            <a class="btn btn-success btn-sm" href="{% url 'persons:qualifications:edit' person=person.id pk=qualification.id %}"><i class="fas fa-pen"></i></a>
                                            <a href="#" data-toggle="modal" data-target="#removeFeaturesAssignmentModal" data-action="{% url "persons:qualifications:delete" person.pk qualification.pk %}" class="btn btn-danger btn-sm"><i class="fas fa-trash-alt"></i></a>
                                        </div>
                                    </td>
                                </tr>
                                {% if qualification.issuer or qualification.code %}
                                    <tr class="expandable-body">
                                        <td colspan="4">
                                            {% if qualification.issuer %}<p class="m-0 py-0"><strong>Vydavatel:&nbsp;</strong>{{ qualification.issuer }}</p>{% endif %}
                                            {% if qualification.code %}<p class="m-0 py-0"><strong>Kód osvědčení:&nbsp;</strong>{{ qualification.code }}</p>{% endif %}
                                        </td>
                                    </tr>
                                {% endif %}
                            {% endfor %}
                        </tbody>
                    </table>
                </div>
                {% if perms.persons.spravce_kvalifikaci %}
                    <div class="card-footer text-center">
                        <a href="{% url 'persons:qualifications:add' person.id %}" class="btn-info btn">Přidat kvalifikaci</a>
                    </div>
                {% endif %}
            </div>
        </div>
        <div class="col-12 col-md-4">
            <div class="card">
                <div class="card-header">
                    <div class="card-title h5">Oprávnění</div>
                </div>
                <div class="card-body">
                    <table class="table table-hover">
                        <thead>
                            <tr>
                                <th>Název</th>
                                <th>Platnost od</th>
                                <th>Platnost do</th>
                                <th></th>
                            </tr>
                        </thead>
                        <tbody>
                            {% for permission in permissions %}
                                <tr>
                                    <td>{{ permission.feature.name }}</td>
                                    <td>{{ permission.date_assigned }}</td>
                                    <td>{% if permission.date_expire %}{{ permission.date_expire }}{% endif %}</td>
                                    <td>
                                        <div class="btn-group">
                                            <a class="btn btn-success btn-sm" href="{% url 'persons:permissions:edit' person=person.id pk=permission.id %}"><i class="fas fa-pen"></i></a>
                                            <a href="#" data-toggle="modal" data-target="#removeFeaturesAssignmentModal" data-action="{% url "persons:permissions:delete" person.pk permission.pk %}" class="btn btn-danger btn-sm"><i class="fas fa-trash-alt"></i></a>
                                        </div>
                                    </td>
                                </tr>
                            {% endfor %}
                        </tbody>
                    </table>
                </div>
                {% if perms.persons.spravce_opravneni %}
                    <div class="card-footer text-center">
                        <a href="{% url 'persons:permissions:add' person.id %}" class="btn-info btn">Přidat oprávnění</a>
                    </div>
                {% endif %}
            </div>
        </div>
        <div class="col-12 col-md-4">
            <div class="card">
                <div class="card-header">
                    <div class="card-title h5">Zapůjčené vybavení</div>
                </div>
                <div class="card-body">
                    <table class="table table-hover">
                        <thead>
                            <tr>
                                <th>Položka</th>
                                <th>Zapůjčeno od</th>
                                <th>Zapůjčeno do</th>
                                <th></th>
                            </tr>
                        </thead>
                        <tbody>
                            {% for equipment in equipments %}
                                <tr {% if equipment.code %} data-widget="expandable-table" aria-expanded="false"{% endif %}>
                                    <td>{{ equipment.feature.name }}</td>
                                    <td>{{ equipment.date_assigned }}</td>
                                    <td>{% if equipment.date_expire %}{{ equipment.date_expire }}{% endif %}</td>
                                    <td>
                                        <div class="btn-group">
                                            <a class="btn btn-success btn-sm" href="{% url 'persons:equipments:edit' person=person.id pk=equipment.id %}"><i class="fas fa-pen"></i></a>
                                            <a href="#" data-toggle="modal" data-target="#removeFeaturesAssignmentModal" data-action="{% url "persons:equipments:delete" person.pk equipment.pk %}" class="btn btn-danger btn-sm"><i class="fas fa-trash-alt"></i></a>
                                        </div>
                                    </td>
                                </tr>
                                {% if equipment.code %}
                                    <tr class="expandable-body">
                                        <td colspan="4">
                                            <p class="m-0 py-0"><strong>Inventární číslo:&nbsp;</strong>{{ equipment.code }}</p>
                                        </td>
                                    </tr>
                                {% endif %}
                            {% endfor %}
                        </tbody>
                    </table>
                </div>
                {% if perms.persons.spravce_vybaveni %}
                    <div class="card-footer text-center">
                        <a href="{% url 'persons:equipments:add' person.id %}" class="btn-info btn">Přidat vybavení</a>
                    </div>
                {% endif %}
            </div>
        </div>
    </div>

    <div class="modal fade" id="addManagePersonModal" tabindex="-1" role="dialog" aria-hidden="true">
        <div class="modal-dialog modal-lg" role="document">
            <div class="modal-content">
                <div class="modal-header">
                    <h5 class="modal-title">Přidat spravovanou osobu</h5>
                    <button type="button" class="close" data-dismiss="modal">
                        <span aria-hidden="true">&times;</span>
                    </button>
                </div>
                <div class="modal-body">
                    <form method="post" action="{% url "persons:add-managed-person" object.pk %}">
                        {% csrf_token %}
                        <table class="table table-striped" id="addManagedPersonTable">
                            <thead>
                                <tr>
                                    <th>Osoba</th>
                                    <th></th>
                                </tr>
                            </thead>
                            <tbody>
                                {% for person in persons_to_manage %}
                                    <tr>
                                        <td class="align-middle"><a href="{% url "persons:detail" person.pk %}">{% render person "inline" %}</a></td>
                                        <td class="text-center">
                                            <button type="submit" name="person" value="{{ person.pk }}" class="btn btn-primary btn-sm">Přidat</button>
                                        </td>
                                    </tr>
                                {% endfor %}
                            </tbody>
                        </table>
                    </form>
                </div>
                <div class="modal-footer">
                    <button type="button" class="btn btn-secondary" data-dismiss="modal">Zavřít</button>
                </div>
            </div>
        </div>
    </div>

    {% include "modal_include.html" with id="deletePersonModal" template="persons/persons/delete.html" %}
    {% include "modal_include.html" with id="deleteUserModal" template="users/delete.html" %}
    {% include "modal_include.html" with id="removeFeaturesAssignmentModal" %}
{% endblock %}

{% block scripts %}
<<<<<<< HEAD
    <script src="{% static "persons/add-managed-person.js" %}"></script>
    <script src="{% static "register_modal.js" %}"></script>
    <script>register_modal("removeFeaturesAssignmentModal")</script>
=======
    <script src="{% static "datatables.js" %}"></script>
    <script>datatableEnable("addManagedPersonTable", [0], [0]);</script>
>>>>>>> 772880ea
{% endblock %}<|MERGE_RESOLUTION|>--- conflicted
+++ resolved
@@ -16,13 +16,7 @@
             </div>
             <div class="btn-group-md btn-group mb-3 elevation-2">
                 <a href="{% url 'persons:edit' person.id %}" class="btn btn-success">Upravit osobu</a>
-<<<<<<< HEAD
                 {% include "delete_button_text.html" with id="deletePersonModal" additional_text="osobu" %}
-                <a href="{% url 'persons:qualifications:add' person.id %}" class="btn btn-info">Přidat kvalifikaci</a>
-                <a href="{% url 'persons:permissions:add' person.id %}" class="btn btn-info">Přidat oprávnění</a>
-                <a href="{% url 'persons:equipments:add' person.id %}" class="btn btn-info">Přidat vybavení</a>
-=======
-                <a href="{% url 'persons:delete' person.id %}" class="btn btn-danger">Smazat osobu</a>
                 {% if perms.persons.spravce_kvalifikaci %}
                     <a href="{% url 'persons:qualifications:add' person.id %}" class="btn btn-info">Přidat kvalifikaci</a>
                 {% endif %}
@@ -32,7 +26,6 @@
                 {% if perms.persons.spravce_vybaveni %}
                     <a href="{% url 'persons:equipments:add' person.id %}" class="btn btn-info">Přidat vybavení</a>
                 {% endif %}
->>>>>>> 772880ea
             </div>
             <div class="btn-group-md btn-group mb-3 elevation-2">
                 <a href="{% url 'persons:transaction-list' person.id %}" class="btn btn-info">Transakce</a>
@@ -410,12 +403,11 @@
 {% endblock %}
 
 {% block scripts %}
-<<<<<<< HEAD
     <script src="{% static "persons/add-managed-person.js" %}"></script>
     <script src="{% static "register_modal.js" %}"></script>
-    <script>register_modal("removeFeaturesAssignmentModal")</script>
-=======
     <script src="{% static "datatables.js" %}"></script>
-    <script>datatableEnable("addManagedPersonTable", [0], [0]);</script>
->>>>>>> 772880ea
+    <script>
+      register_modal("removeFeaturesAssignmentModal");
+      datatableEnable("addManagedPersonTable", [0], [0]);
+    </script>
 {% endblock %}