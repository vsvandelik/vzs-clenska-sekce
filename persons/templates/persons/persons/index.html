{% extends 'base.html' %}

{% load static %}
{% load vzs_filters %}
{% load crispy_forms_tags %}
{% load static %}

{% block title %}Seznam všech osob{% endblock %}

{% block content %}
    <div class="row">
        <div class="col-12">
            <div class="card">
                <div class="card-header d-flex align-items-center">
                    <div class="card-title h5">Osoby</div>
                    <div class="card-tools ml-auto">
                        {% if filtered_get %}
                            <a class="btn btn-primary" href="{% url "persons:send-mail" %}?{{ filtered_get }}">Poslat vyfiltrovaným e-mail</a>
                            <a class="btn btn-primary" href="{% url "persons:export" %}?{{ filtered_get }}">Vyexportovat vyfiltrované</a>
                        {% else %}
                            <a class="btn btn-primary" href="{% url "persons:send-mail" %}">Poslat všem e-mail</a>
                            <a class="btn btn-primary" href="{% url "persons:export" %}">Vyexportovat všechny</a>
                        {% endif %}
                    </div>
                </div>
                <div class="card-body">
                    <div class="row mb-3">
                        <div class="col-12">
                            <a class="text-bold text-body" id="filter-toggler" href="#">Filtrování&nbsp;<span><i class="fas fa-angle-right" data-status="closed"></i><i class="fas fa-angle-down" data-status="open"></i></span></a>
                            {% crispy filter_form %}
                        </div>
                    </div>
                    <div class="row">
                        <div class="col-12">
                            <table class="table table-hover table-striped">
                                <thead>
                                    <tr>
                                        <th scope="col">Jméno</th>
                                        <th scope="col">E-mail</th>
                                        <th scope="col" style="width: 40px"></th>
                                    </tr>
                                </thead>
                                <tbody>
                                    {% for person in persons %}
                                        <tr>
                                            <td><a href="{% url "persons:detail" person.pk %}">{% render person "inline" %}</a></td>
                                            <td><a href="mailto:{{ person.email }}">{{ person.email }}</a></td>
                                            <td>
                                                <div class="btn-group">
                                                    <a class="btn btn-info btn-sm" href="{% url "persons:detail" person.pk %}"><i class="fas fa-info"></i></a>
                                                    <a class="btn btn-success btn-sm" href="{% url "persons:edit" person.pk %}"><i class="fas fa-pen"></i></a>
                                                    <a href="#" data-toggle="modal" data-target="#deletePersonModal" data-action="{% url "persons:delete" person.pk %}" class="btn btn-danger btn-sm">
                                                        <i class="fas fa-trash-alt"></i>
                                                    </a>
                                                </div>
                                            </td>
                                        </tr>
                                    {% endfor %}
                                </tbody>
                            </table>
                        </div>
                    </div>
                    <div class="row align-items-center">
                        <div class="col-sm-12 col-md-5">
                            Zobrazují se řádky {{ page_obj.start_index }} až {{ page_obj.end_index }} z {{ page_obj.paginator.count }}.
                        </div>
                        <div class="col-sm-12 col-md-7">
                            <ul class="pagination float-right mb-0">
                                <li class="paginate_button page-item previous {% if not page_obj.has_previous %}disabled{% endif %}">
                                    <a href="{% if page_obj.has_previous %}?page={{ page_obj.previous_page_number }}{% else %}#{% endif %}" class="page-link">Předchozí</a>
                                </li>
                                {% for page in page_obj.paginator.get_elided_page_range %}
                                    <li class="paginate_button page-item {% if page == page_obj.number %}active{% endif %}"><a href="?page={{ page }}" class="page-link">{{ page }}</a></li>
                                {% endfor %}
                                <li class="paginate_button page-item next {% if not page_obj.has_next %}disabled{% endif %}">
                                    <a href="{% if page_obj.has_next %}?page={{ page_obj.next_page_number }}{% else %}#{% endif %}" class="page-link">Další</a>
                                </li>
                            </ul>
                        </div>
                    </div>
                </div>
                <div class="card-footer text-center">
                    <a href="{% url 'persons:add' %}" class="btn btn-primary">Přidat osobu</a>
                </div>
            </div>
        </div>
    </div>

<<<<<<< HEAD
    {% include "modal_include.html" with id="deletePersonModal" %}
{% endblock %}

{% block scripts %}
    <script src="{% static "register_modal.js" %}"></script>
    <script>register_modal("deletePersonModal")</script>
=======
{% endblock %}
{% block scripts %}
    <script src="{% static "persons/show-persons-filter.js" %}"></script>
>>>>>>> bfde81d4
{% endblock %}<|MERGE_RESOLUTION|>--- conflicted
+++ resolved
@@ -86,16 +86,13 @@
         </div>
     </div>
 
-<<<<<<< HEAD
     {% include "modal_include.html" with id="deletePersonModal" %}
 {% endblock %}
 
 {% block scripts %}
     <script src="{% static "register_modal.js" %}"></script>
     <script>register_modal("deletePersonModal")</script>
-=======
 {% endblock %}
 {% block scripts %}
     <script src="{% static "persons/show-persons-filter.js" %}"></script>
->>>>>>> bfde81d4
 {% endblock %}