from django.db import models
from django.urls import reverse
from django.utils.translation import gettext_lazy as _


class Person(models.Model):
    class Type(models.TextChoices):
        CHILD = "dite", _("člen dítě")
        ADULT = "dospely", _("člen dospělý")
        EXPECTANT = "cekatel", _("člen čekatel")
        HONORARY = "cestny", _("čestný člen")
        EXTERNAL = "externi", _("externí spolupracovník")
        PARENT = "rodic", _("rodič")

    email = models.EmailField(unique=True)
    first_name = models.CharField(max_length=50)
    last_name = models.CharField(max_length=50)
    date_of_birth = models.DateField()
    person_type = models.CharField(max_length=10, choices=Type.choices)
<<<<<<< HEAD
    features = models.ManyToManyField('persons.Feature', through='FeatureAssignment')
    managed_people = models.ManyToManyField('self', symmetrical=False)
=======
    features = models.ManyToManyField("persons.Feature", through="FeatureAssignment")
    managed_people = models.ManyToManyField("self", symmetrical=False)
>>>>>>> fd3b3097

    def get_absolute_url(self):
        return reverse("persons:detail", kwargs={"pk": self.pk})


class Feature(models.Model):
    class Type(models.TextChoices):
        QUALIFICATION = "K", _("kvalifikace")
        POSSESSION = "V", _("vlastnictví")
        PERMIT = "O", _("oprávnění")

    feature_type = models.CharField(max_length=1, choices=Type.choices)
    category = models.CharField(max_length=20)
    name = models.CharField(max_length=50, unique=True)
    never_expires = models.BooleanField(default=False)
    tier = models.PositiveSmallIntegerField(default=0)


class FeatureAssignment(models.Model):
    person = models.ForeignKey("persons.Person", on_delete=models.CASCADE)
    feature = models.ForeignKey("persons.Feature", on_delete=models.CASCADE)
    date_assigned = models.DateField()
    date_expire = models.DateField()

    class Meta:
        unique_together = ["person", "feature"]


class Transaction(models.Model):
    amount = models.IntegerField()
    reason = models.CharField(max_length=150)
    date = models.DateField()
    person = models.ForeignKey("persons.Person", on_delete=models.CASCADE)
    event = models.ForeignKey("events.Event", on_delete=models.SET_NULL, null=True)<|MERGE_RESOLUTION|>--- conflicted
+++ resolved
@@ -17,13 +17,8 @@
     last_name = models.CharField(max_length=50)
     date_of_birth = models.DateField()
     person_type = models.CharField(max_length=10, choices=Type.choices)
-<<<<<<< HEAD
-    features = models.ManyToManyField('persons.Feature', through='FeatureAssignment')
-    managed_people = models.ManyToManyField('self', symmetrical=False)
-=======
     features = models.ManyToManyField("persons.Feature", through="FeatureAssignment")
     managed_people = models.ManyToManyField("self", symmetrical=False)
->>>>>>> fd3b3097
 
     def get_absolute_url(self):
         return reverse("persons:detail", kwargs={"pk": self.pk})
