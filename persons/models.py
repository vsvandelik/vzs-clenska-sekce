--- conflicted
+++ resolved
@@ -34,10 +34,6 @@
         return super().get_queryset()
 
     def with_age(self):
-<<<<<<< HEAD
-        date = today()
-=======
->>>>>>> c36b33e1
         return self.get_queryset().annotate(
             age=ExpressionWrapper(
                 today().year
