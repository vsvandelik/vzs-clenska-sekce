<<<<<<< HEAD
from itertools import chain
=======
from datetime import date
from itertools import chain

>>>>>>> f7faeeca
from django.core.validators import RegexValidator
from django.db import models
from django.urls import reverse
from django.utils.translation import gettext_lazy as _
<<<<<<< HEAD
from django.core.validators import MinValueValidator
from django.utils import timezone
=======
>>>>>>> f7faeeca

from vzs import models as vzs_models

from datetime import datetime


class Person(vzs_models.RenderableModelMixin, models.Model):
    class Type(models.TextChoices):
        ADULT = "radny", _("řádný člen")
        EXPECTANT = "cekatel", _("člen - čekatel")
        HONORARY = "cestny", _("čestný člen")
        CHILD = "dite", _("dítě")
        EXTERNAL = "externi", _("externí spolupracovník")
        PARENT = "rodic", _("rodič")

    class HealthInsuranceCompany(models.TextChoices):
        VZP = 111, "111 - Všeobecná zdravotní pojišťovna České republiky"
        VOZP = 201, "201 - Vojenská zdravotní pojišťovna České republiky"
        CPZP = 205, "205 - Česká průmyslová zdravotní pojišťovna"
        OZP = (
            207,
            "207 - Oborová zdravotní pojišťovna zaměstnanců bank, pojišťoven a stavebnictví",
        )
        ZPS = 209, "209 - Zaměstnanecká pojišťovna Škoda"
        ZPMV = 211, "211 - Zdravotní pojišťovna ministerstva vnitra České republiky"
        RBP = 213, "213 - Revírní bratrská pokladna, zdravotní pojišťovna"

    class Sex(models.TextChoices):
        M = "M", _("muž")
        F = "F", _("žena")

    email = models.EmailField(_("E-mailová adressa"), unique=True)
    first_name = models.CharField(_("Křestní jméno"), max_length=50)
    last_name = models.CharField(_("Příjmení"), max_length=50)
    date_of_birth = models.DateField(_("Datum narození"), blank=True, null=True)
    sex = models.CharField(_("Pohlaví"), max_length=1, choices=Sex.choices)
    person_type = models.CharField(_("Typ osoby"), max_length=10, choices=Type.choices)
    birth_number = models.CharField(
        _("Rodné číslo"),
        max_length=11,
        blank=True,
        null=True,
        validators=[
            RegexValidator(
                r"\d{2}(0[1-9]|1[0-2]|5[1-9]|6[0-2])(0[1-9]|1[0-9]|2[0-9]|3[0-1])\/?\d{3,4}",
                _("Rodné číslo má špatný tvar."),
            )
        ],
    )
    health_insurance_company = models.CharField(
        _("Zdravotní pojišťovna"),
        max_length=3,
        choices=HealthInsuranceCompany.choices,
        blank=True,
        null=True,
    )
    phone = models.CharField(_("Telefon"), max_length=20, blank=True, null=True)
    street = models.CharField(
        _("Ulice a číslo popisné"), max_length=255, blank=True, null=True
    )
    city = models.CharField(_("Město"), max_length=255, blank=True, null=True)
    postcode = models.IntegerField(_("PSČ"), blank=True, null=True)
    swimming_time = models.CharField(
        _("Čas na 100m"),
        max_length=8,
        blank=True,
        null=True,
        validators=[
            RegexValidator(
                r"\d{2}:\d{2}\.\d{2}", _("Čas na 100m musí být v formátu mm:ss.ss.")
            )
        ],
    )
    features = models.ManyToManyField("persons.Feature", through="FeatureAssignment")
    managed_persons = models.ManyToManyField(
        "self", symmetrical=False, related_name="managed_by"
    )

    @property
    def address(self):
        if not (self.street and self.city and self.postcode):
            return None

        return f"{self.street}, {self.city}, {self.postcode}"

    @property
    def age(self):
        if not self.date_of_birth:
            return None

        today = date.today()
        return (
            today.year
            - self.date_of_birth.year
            - (
                (today.month, today.day)
                < (self.date_of_birth.month, self.date_of_birth.day)
            )
        )

    def get_absolute_url(self):
        return reverse("persons:detail", kwargs={"pk": self.pk})

    def __str__(self):
        return f"{self.first_name} {self.last_name}"

    def get_managed_persons(self):
        return list(chain(self.managed_persons.all(), [self]))


class QualificationsManager(models.Manager):
    def get_queryset(self):
        return super().get_queryset().filter(feature_type=Feature.Type.QUALIFICATION)


class PermissionsManager(models.Manager):
    def get_queryset(self):
        return super().get_queryset().filter(feature_type=Feature.Type.PERMISSION)


class EquipmentsManager(models.Manager):
    def get_queryset(self):
        return super().get_queryset().filter(feature_type=Feature.Type.EQUIPMENT)


class Feature(models.Model):
    class Type(models.TextChoices):
        QUALIFICATION = "K", _("kvalifikace")
        EQUIPMENT = "V", _("vybavení")
        PERMISSION = "O", _("oprávnění")

    objects = models.Manager()
    qualifications = QualificationsManager()
    permissions = PermissionsManager()
    equipments = EquipmentsManager()

    feature_type = models.CharField(max_length=1, choices=Type.choices)
    parent = models.ForeignKey(
        "self",
        on_delete=models.CASCADE,
        default=None,
        blank=True,
        null=True,
        related_name="children",
        verbose_name=_("Nadřazená kategorie"),
    )
    name = models.CharField(_("Název"), max_length=50, unique=True)
    never_expires = models.BooleanField(default=False)
    tier = models.PositiveSmallIntegerField(_("Poplatek"), default=0)
    assignable = models.BooleanField(_("Přiřaditelné osobě"), default=True)
    collect_issuers = models.BooleanField(
        _("Evidovat vydavatele kvalifikace"), default=False
    )
    collect_codes = models.BooleanField(default=False)

    def __str__(self):
        return self.name


class FeatureTypeTextsClass:
    def __init__(
        self,
        feature_type,
        name_2,
        name_2_plural,
        name_4,
        form_labels,
        success_message_save,
        success_message_delete,
        success_message_assigned,
        success_message_assigning_updated,
        success_message_assigning_delete,
        duplicated_message_assigning,
    ):
        self.shortcut = feature_type.value
        self.name_1 = feature_type.label
        self.name_2 = name_2
        self.name_2_plural = name_2_plural
        self.name_4 = name_4
        self.form_labels = form_labels
        self.success_message_save = success_message_save
        self.success_message_delete = success_message_delete
        self.success_message_assigned = success_message_assigned
        self.success_message_assigning_updated = success_message_assigning_updated
        self.success_message_assigning_delete = success_message_assigning_delete
        self.duplicated_message_assigning = duplicated_message_assigning


FeatureTypeTexts = {
    "qualifications": FeatureTypeTextsClass(
        Feature.Type.QUALIFICATION,
        _("kvalifikace"),
        _("kvalifikací"),
        _("kvalifikaci"),
        {
            "feature": _("Název kvalifikace"),
            "date_assigned": _("Začátek platnost"),
            "date_expire": _("Konec platnosti"),
            "name": _("Název kvalifikace"),
            "never_expires": _("Neomezená platnost"),
            "collect_codes": _("Evidovat čísla osvědčení"),
            "issuer": _("Vydavatel"),
            "code": _("Kód osvědčení"),
        },
        _("Kvalifikace byla úspěšně uložena."),
        _("Kvalifikace byla úspěšně odstraněna."),
        _("Kvalifikace byla osobě úspěšně přidána."),
        _("Přiřazení kvalifikace bylo úspěšně upraveno."),
        _("Přiřazení kvalifikace bylo úspěšně odstraněno."),
        _("Daná osoba má již tuto kvalifikaci přiřazenou. Uložení se neprovedlo."),
    ),
    "permissions": FeatureTypeTextsClass(
        Feature.Type.PERMISSION,
        _("oprávnění"),
        _("oprávnění"),
        _("oprávnění"),
        {
            "feature": _("Název oprávnění"),
            "date_assigned": _("Datum přiřazení"),
            "date_expire": _("Konec platnosti"),
            "name": _("Název oprávnění"),
            "never_expires": _("Neomezená platnost"),
        },
        _("Oprávnění bylo úspěšně uloženo."),
        _("Oprávnění bylo úspěšně odstraněno."),
        _("Oprávnění bylo osobě úspěšně přidáno."),
        _("Přiřazení oprávnění bylo úspěšně upraveno."),
        _("Přiřazení oprávnění bylo úspěšně odstraněno."),
        _("Daná osoba má již toto oprávnění přiřazené. Uložení se neprovedlo."),
    ),
    "equipments": FeatureTypeTextsClass(
        Feature.Type.EQUIPMENT,
        _("vybavení"),
        _("vybavení"),
        _("vybavení"),
        {
            "feature": _("Název vybavení"),
            "date_assigned": _("Datum zapůjčení"),
            "date_expire": _("Datum vrácení"),
            "name": _("Název vybavení"),
            "never_expires": _("Časově neomezená zápůjčka"),
            "collect_codes": _("Evidovat inventární číslo"),
            "code": _("Inventární číslo"),
        },
        _("Vybavení bylo úspěšně uloženo."),
        _("Vybavení bylo úspěšně odstraněno."),
        _("Vybavení bylo osobě úspěšně přidáno."),
        _("Přiřazení vybavení bylo úspěšně upraveno."),
        _("Přiřazení vybavení bylo úspěšně odstraněno."),
        _("Daná osoba má již toto vybavení přiřazené. Uložení se neprovedlo."),
    ),
}


class FeatureAssignment(models.Model):
    person = models.ForeignKey("persons.Person", on_delete=models.CASCADE)
    feature = models.ForeignKey("persons.Feature", on_delete=models.CASCADE)
    date_assigned = models.DateField()
    date_expire = models.DateField(null=True, blank=True)
    issuer = models.CharField(
        max_length=255, blank=True, null=True
    )  # Only for qualifications
    code = models.CharField(
        max_length=255, blank=True, null=True
    )  # Only for qualification + equipments

    class Meta:
        unique_together = ["person", "feature"]


class Group(models.Model):
    name = models.CharField(_("Název skupiny"), max_length=255)
    google_email = models.EmailField(
        _("E-mailová adresa skupiny v Google Workspace"),
        max_length=255,
        blank=True,
        null=True,
        unique=True,
    )
    google_as_members_authority = models.BooleanField(
        _("Je Google autorita seznamu členů?")
    )


class StaticGroup(Group):
    members = models.ManyToManyField(Person, related_name="groups")


class DynamicGroup(Group):
    pass


class Transaction(models.Model):
    class Meta:
        permissions = [("ucetni", _("Účetní"))]

    amount = models.IntegerField(_("Suma"))
    reason = models.CharField(_("Popis transakce"), max_length=150)
    date_due = models.DateField(_("Datum splatnosti"))
    person = models.ForeignKey(
        "persons.Person", on_delete=models.CASCADE, related_name="transactions"
    )
    event = models.ForeignKey("events.Event", on_delete=models.SET_NULL, null=True)
    date_settled = models.DateField(_("Datum realizace"), null=True)


class FioSettings(vzs_models.DatabaseSettingsMixin):
    last_fio_fetch_time = models.DateTimeField(
        default=timezone.make_aware(datetime(1900, 1, 1))
    )<|MERGE_RESOLUTION|>--- conflicted
+++ resolved
@@ -1,19 +1,12 @@
-<<<<<<< HEAD
-from itertools import chain
-=======
 from datetime import date
 from itertools import chain
 
->>>>>>> f7faeeca
 from django.core.validators import RegexValidator
 from django.db import models
 from django.urls import reverse
 from django.utils.translation import gettext_lazy as _
-<<<<<<< HEAD
 from django.core.validators import MinValueValidator
 from django.utils import timezone
-=======
->>>>>>> f7faeeca
 
 from vzs import models as vzs_models
 
