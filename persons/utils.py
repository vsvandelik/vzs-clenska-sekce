from collections.abc import Mapping
from typing import Any

from django.db.models import Q
from django.db.models.query import QuerySet
from django.shortcuts import redirect

from events.models import Event
from features.models import Feature, FeatureAssignment
<<<<<<< HEAD
from vzs.utils import email_notification_recipient_set
=======
from persons.models import Person
>>>>>>> 72b0c412


def parse_persons_filter_queryset(
    params_dict: Mapping[str, Any], persons: QuerySet[Person]
):
    name = params_dict.get("name")
    email = params_dict.get("email")
    qualification = params_dict.get("qualifications")
    permission = params_dict.get("permissions")
    equipment = params_dict.get("equipments")
    person_type = params_dict.get("person_type")
    age_from = params_dict.get("age_from")
    age_to = params_dict.get("age_to")
    event_id = params_dict.get("event_id")

    if name:
        persons = persons.filter(
            Q(first_name__icontains=name) | Q(last_name__icontains=name)
        )

    if email:
        persons = persons.filter(email__icontains=email)

    if qualification:
        persons = persons.filter(
            featureassignment__feature__feature_type=Feature.Type.QUALIFICATION.value,
            featureassignment__feature__id=qualification,
        )

    if permission:
        persons = persons.filter(
            featureassignment__feature__feature_type=Feature.Type.PERMISSION.value,
            featureassignment__feature__id=permission,
        )

    if equipment:
        persons = persons.filter(
            featureassignment__feature__feature_type=Feature.Type.EQUIPMENT.value,
            featureassignment__feature__id=equipment,
        )

    if person_type:
        persons = persons.filter(person_type=person_type)

    if age_from:
        persons = persons.filter(age__gte=age_from)

    if age_to:
        persons = persons.filter(age__lte=age_to)

    if event_id:
        approved_participants = Event.objects.get(pk=event_id).approved_participants()
        persons = persons.filter(id__in=[p.pk for p in approved_participants])

    return persons.order_by("last_name")


def send_email_to_selected_persons(selected_persons):
    recipients = []
    for person in selected_persons:
        if person.email is not None:
            recipients.append(
                f"{person.first_name} {person.last_name} <{person.email}>"
            )

        persons_managing = person.managed_by.all()
        for person_managing in persons_managing:
            if person_managing.email is not None:
                recipients.append(
                    f"{person_managing.first_name} {person_managing.last_name} <{person_managing.email}>"
                )

    gmail_link = "https://mail.google.com/mail/?view=cm&to=" + ",".join(recipients)

    return redirect(gmail_link)


def extend_kwargs_of_assignment_features(person_id, kwargs):
    kwargs.setdefault(
        "qualifications",
        FeatureAssignment.objects.filter(
            person=person_id,
            feature__feature_type=Feature.Type.QUALIFICATION.value,
        ),
    )

    kwargs.setdefault(
        "permissions",
        FeatureAssignment.objects.filter(
            person=person_id,
            feature__feature_type=Feature.Type.PERMISSION.value,
        ),
    )

    kwargs.setdefault(
        "equipments",
        FeatureAssignment.objects.filter(
            person=person_id,
            feature__feature_type=Feature.Type.EQUIPMENT.value,
            date_returned__isnull=True,
        ),
    )<|MERGE_RESOLUTION|>--- conflicted
+++ resolved
@@ -7,11 +7,7 @@
 
 from events.models import Event
 from features.models import Feature, FeatureAssignment
-<<<<<<< HEAD
-from vzs.utils import email_notification_recipient_set
-=======
 from persons.models import Person
->>>>>>> 72b0c412
 
 
 def parse_persons_filter_queryset(
