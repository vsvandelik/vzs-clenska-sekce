--- conflicted
+++ resolved
@@ -1,10 +1,5 @@
 import datetime
-<<<<<<< HEAD
-from datetime import date
-from datetime import datetime
-=======
 from datetime import date, datetime
->>>>>>> f7ec1dae
 from functools import reduce
 
 from django.contrib.auth.mixins import LoginRequiredMixin, PermissionRequiredMixin
@@ -20,21 +15,11 @@
 
 from features.models import FeatureTypeTexts
 from groups.models import Group
-<<<<<<< HEAD
-from one_time_events.models import (
-    OneTimeEvent,
-    OneTimeEventAttendance,
-)
-from trainings.models import Training
-from vzs.mixin_extensions import MessagesMixin
-from vzs.utils import export_queryset_csv, filter_queryset, today
-=======
 from one_time_events.models import OneTimeEvent, OneTimeEventAttendance
 from trainings.models import Training
 from vzs.mixin_extensions import MessagesMixin
 from vzs.utils import export_queryset_csv, filter_queryset, today
 
->>>>>>> f7ec1dae
 from .forms import (
     AddManagedPersonForm,
     DeleteManagedPersonForm,
