--- conflicted
+++ resolved
@@ -375,7 +375,6 @@
         return redirect(self.get_success_url())
 
 
-<<<<<<< HEAD
 class AddDeleteManagedPerson(generic.View):
     http_method_names = ["post"]
 
@@ -424,7 +423,8 @@
             _("Odebrání spravované osoby bylo úspěšné."),
             _("Nepodařilo se odebrat spravovanou osobu. "),
         )
-=======
+      
+      
 class SendEmailToSelectedPersonsView(generic.View):
     http_method_names = ["get"]
 
@@ -482,4 +482,3 @@
             writer.writerow([getattr(person, key) for key in keys])
 
         return response
->>>>>>> 7b81dfda
