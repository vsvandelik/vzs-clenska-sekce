--- conflicted
+++ resolved
@@ -8,18 +8,14 @@
 from django.db.models import Q
 from django.http import HttpResponseRedirect
 from django.shortcuts import get_object_or_404
-from django.urls import reverse_lazy, reverse
+from django.urls import reverse, reverse_lazy
 from django.utils.translation import gettext_lazy as _
 from django.views.generic.base import View
 from django.views.generic.detail import DetailView
 from django.views.generic.edit import CreateView, DeleteView, UpdateView
 from django.views.generic.list import ListView
 
-<<<<<<< HEAD
-from features.models import Feature, FeatureTypeTexts
-=======
-from features.models import FeatureTypeTexts, Feature, FeatureAssignment
->>>>>>> 4b32cc3c
+from features.models import Feature, FeatureAssignment, FeatureTypeTexts
 from groups.models import Group
 from one_time_events.models import (
     OneTimeEvent,
@@ -30,7 +26,8 @@
 from trainings.models import TrainingOccurrence
 from users.permissions import LoginRequiredMixin
 from vzs.mixin_extensions import MessagesMixin
-from vzs.utils import export_queryset_csv, filter_queryset, today, now
+from vzs.utils import export_queryset_csv, filter_queryset, now, today
+
 from .forms import (
     AddManagedPersonForm,
     DeleteManagedPersonForm,
@@ -43,9 +40,9 @@
 from .permissions import PersonPermissionMixin, PersonPermissionQuerysetMixin
 from .utils import (
     PersonsFilter,
+    anonymize_person,
     extend_kwargs_of_assignment_features,
     send_email_to_selected_persons,
-    anonymize_person,
 )
 
 
