import csv
import datetime

from django.contrib import messages
from django.contrib.messages.views import SuccessMessageMixin
from django.db import IntegrityError
from django.db.models import Q, Sum
from django.http import HttpResponse
from django.shortcuts import get_object_or_404, redirect
from django.urls import reverse_lazy, reverse
from django.utils.translation import gettext_lazy as _
from django.views import generic
from django.core.exceptions import ImproperlyConfigured

from google_integration import google_directory
from .forms import (
    PersonForm,
    FeatureAssignmentForm,
    FeatureForm,
    StaticGroupForm,
    AddMembersStaticGroupForm,
    AddManagedPersonForm,
    DeleteManagedPersonForm,
<<<<<<< HEAD
    TransactionCreateForm,
    TransactionEditForm,
=======
    PersonsFilterForm,
>>>>>>> f7faeeca
)
from .models import (
    Person,
    FeatureAssignment,
    Feature,
    FeatureTypeTexts,
    Group,
    StaticGroup,
    Transaction,
)
from .utils import sync_single_group_with_google
from vzs import settings


class PersonIndexView(generic.ListView):
    model = Person
    template_name = "persons/persons/index.html"
    context_object_name = "persons"
    paginate_by = 20

    def __init__(self, **kwargs):
        super().__init__(**kwargs)
        self.filter_form = None

    def get_context_data(self, *, object_list=None, **kwargs):
        context = super().get_context_data(**kwargs)
        context["filter_form"] = self.filter_form
        context["filtered_get"] = self.request.GET.urlencode()
        return context

    def get_queryset(self):
        self.filter_form = PersonsFilterForm(self.request.GET)

        if self.filter_form.is_valid():
            return parse_persons_filter_queryset(self.request.GET)
        else:
            return Person.objects.all()


class PersonDetailView(generic.DetailView):
    model = Person
    template_name = "persons/persons/detail.html"

    def get_context_data(self, **kwargs):
        context = super().get_context_data(**kwargs)
        context["qualifications"] = FeatureAssignment.objects.filter(
            person=self.kwargs["pk"],
            feature__feature_type=Feature.Type.QUALIFICATION.value,
        )
        context["permissions"] = FeatureAssignment.objects.filter(
            person=self.kwargs["pk"],
            feature__feature_type=Feature.Type.PERMISSION.value,
        )
        context["equipments"] = FeatureAssignment.objects.filter(
            person=self.kwargs["pk"],
            feature__feature_type=Feature.Type.EQUIPMENT.value,
        )
        context["persons_to_manage"] = Person.objects.exclude(
            managed_by=self.kwargs["pk"]
        ).exclude(pk=self.kwargs["pk"])
        return context


class PersonCreateView(SuccessMessageMixin, generic.edit.CreateView):
    model = Person
    template_name = "persons/persons/edit.html"
    form_class = PersonForm
    success_message = _("Osoba byla úspěšně vytvořena")

    def form_invalid(self, form):
        messages.error(
            self.request,
            _("Nepodařilo se vytvořit novou osobu. Opravte chyby ve formuláři."),
        )
        return super().form_invalid(form)


class PersonUpdateView(SuccessMessageMixin, generic.edit.UpdateView):
    model = Person
    template_name = "persons/persons/edit.html"
    form_class = PersonForm
    success_message = _("Osoba byla úspěšně upravena")

    def form_invalid(self, form):
        messages.error(
            self.request, _("Změny se nepodařilo uložit. Opravte chyby ve formuláři.")
        )
        return super().form_invalid(form)


class PersonDeleteView(generic.edit.DeleteView):
    model = Person
    template_name = "persons/persons/confirm_delete.html"
    success_url = reverse_lazy("persons:index")
    success_message = _("Osoba byla úspěšně smazána")


class FeatureAssignEditView(generic.edit.UpdateView):
    model = FeatureAssignment
    form_class = FeatureAssignmentForm
    template_name = "persons/features_assignment/edit.html"

    def get_success_url(self):
        return reverse("persons:detail", args=[self.kwargs["person"]])

    def get_object(self, queryset=None):
        try:
            return super().get_object(queryset)
        except AttributeError:
            return None

    def get_context_data(self, **kwargs):
        context = super().get_context_data(**kwargs)
        feature_type_texts = FeatureTypeTexts[self.kwargs["feature_type"]]
        context["texts"] = feature_type_texts
        context["features"] = Feature.objects.filter(
            feature_type=feature_type_texts.shortcut, assignable=True
        )
        context["person"] = get_object_or_404(Person, id=self.kwargs["person"])
        return context

    def get_form(self, form_class=None):
        form = super().get_form(form_class)
        form_labels = FeatureTypeTexts[self.kwargs["feature_type"]].form_labels
        if form_labels:
            for field, label in form_labels.items():
                if field in form.fields:
                    form.fields[field].label = label

        return form

    def form_valid(self, form):
        form.instance.person = get_object_or_404(Person, id=self.kwargs["person"])
        feature_type_texts = FeatureTypeTexts[self.kwargs["feature_type"]]

        if not form.instance.pk:
            success_message = feature_type_texts.success_message_assigned
        else:
            success_message = feature_type_texts.success_message_assigning_updated

        try:
            response = super().form_valid(form)
            messages.success(self.request, success_message)
            return response

        except IntegrityError:
            messages.error(
                self.request, feature_type_texts.duplicated_message_assigning
            )
            return super().form_invalid(form)

    def form_invalid(self, form):
        feature_name_4 = FeatureTypeTexts[self.kwargs["feature_type"]].name_4
        messages.error(self.request, _(f"Nepodařilo se uložit {feature_name_4}."))

        return super().form_invalid(form)

    def get_form_kwargs(self):
        kwargs = super().get_form_kwargs()
        kwargs["feature_type"] = FeatureTypeTexts[self.kwargs["feature_type"]].shortcut
        return kwargs


class FeatureAssignDeleteView(SuccessMessageMixin, generic.edit.DeleteView):
    model = FeatureAssignment
    template_name = "persons/features_assignment/delete.html"

    def get_success_url(self):
        return reverse("persons:detail", args=[self.kwargs["person"]])

    def get_success_message(self, cleaned_data):
        return FeatureTypeTexts[
            self.kwargs["feature_type"]
        ].success_message_assigning_delete

    def get_context_data(self, **kwargs):
        context = super().get_context_data(**kwargs)
        context["texts"] = FeatureTypeTexts[self.kwargs["feature_type"]]
        context["person"] = get_object_or_404(Person, id=self.kwargs["person"])
        return context


class FeatureIndexView(generic.ListView):
    model = Feature
    context_object_name = "features"

    def get_template_names(self):
        return f"persons/features/index.html"

    def get_context_data(self, *, object_list=None, **kwargs):
        context = super().get_context_data(**kwargs)
        context["texts"] = FeatureTypeTexts[self.kwargs["feature_type"]]
        context["feature_type"] = self.kwargs["feature_type"]
        return context

    def get_queryset(self):
        feature_type_params = FeatureTypeTexts[self.kwargs["feature_type"]]
        return (
            super()
            .get_queryset()
            .filter(feature_type=feature_type_params.shortcut, parent=None)
        )


class FeatureDetailView(generic.DetailView):
    model = Feature

    def get_template_names(self):
        return f"persons/features/detail.html"

    def get_context_data(self, *, object_list=None, **kwargs):
        context = super().get_context_data(**kwargs)
        context["texts"] = FeatureTypeTexts[self.kwargs["feature_type"]]
        context["feature_type"] = self.kwargs["feature_type"]
        return context

    def get_queryset(self):
        feature_type_params = FeatureTypeTexts[self.kwargs["feature_type"]]
        return super().get_queryset().filter(feature_type=feature_type_params.shortcut)


class FeatureEditView(generic.edit.UpdateView):
    model = Feature
    form_class = FeatureForm

    def get_template_names(self):
        return f"persons/features/edit.html"

    def get_context_data(self, *, object_list=None, **kwargs):
        context = super().get_context_data(**kwargs)
        context["texts"] = FeatureTypeTexts[self.kwargs["feature_type"]]
        return context

    def get_object(self, queryset=None):
        try:
            return super().get_object(queryset)
        except AttributeError:
            return None

    def get_success_url(self):
        return reverse(f"{self.kwargs['feature_type']}:detail", args=(self.object.pk,))

    def form_valid(self, form):
        feature_type_texts = FeatureTypeTexts[self.kwargs["feature_type"]]
        form.instance.feature_type = feature_type_texts.shortcut
        messages.success(self.request, feature_type_texts.success_message_save)
        return super().form_valid(form)

    def form_invalid(self, form):
        messages.error(
            self.request,
            _("Formulář se nepodařilo uložit. Opravte chyby a zkuste to znovu."),
        )
        return super().form_invalid(form)

    def get_form(self, form_class=None):
        feature_type_texts = FeatureTypeTexts[self.kwargs["feature_type"]]
        form = super().get_form(form_class)
        if feature_type_texts.form_labels:
            for field, label in feature_type_texts.form_labels.items():
                if field in form.fields:
                    form.fields[field].label = label

        return form

    def get_form_kwargs(self):
        kwargs = super().get_form_kwargs()
        kwargs["feature_type"] = FeatureTypeTexts[self.kwargs["feature_type"]].shortcut
        return kwargs


class FeatureDeleteView(SuccessMessageMixin, generic.edit.DeleteView):
    model = Feature

    def get_template_names(self):
        return f"persons/features/delete.html"

    def get_context_data(self, *, object_list=None, **kwargs):
        context = super().get_context_data(**kwargs)
        context["texts"] = FeatureTypeTexts[self.kwargs["feature_type"]]
        return context

    def get_success_url(self):
        return reverse(f"{self.kwargs['feature_type']}:index")

    def get_success_message(self, cleaned_data):
        return FeatureTypeTexts[self.kwargs["feature_type"]].success_message_delete


class GroupIndexView(generic.ListView):
    model = Group
    template_name = "persons/groups/index.html"

    def get_context_data(self, *, object_list=None, **kwargs):
        context = super().get_context_data(**kwargs)
        context["static_groups"] = StaticGroup.objects.all()
        context["dynamic_groups"] = StaticGroup.objects.all()
        return context


class GroupDeleteView(SuccessMessageMixin, generic.edit.DeleteView):
    model = StaticGroup
    template_name = "persons/groups/delete.html"
    success_url = reverse_lazy("persons:groups:index")
    success_message = "Skupina byla úspěšně smazána."


class StaticGroupDetailView(
    SuccessMessageMixin, generic.DetailView, generic.edit.UpdateView
):
    model = StaticGroup
    form_class = AddMembersStaticGroupForm
    success_message = "Osoby byly úspěšně přidány."
    template_name = "persons/groups/detail_static.html"

    def get_context_data(self, **kwargs):
        context = super().get_context_data(**kwargs)
        context["available_persons"] = Person.objects.exclude(
            Q(groups__isnull=False) & Q(groups__id=self.object.pk)
        )
        return context

    def get_success_url(self):
        return reverse("persons:groups:detail", args=(self.object.pk,))

    def form_valid(self, form):
        new_members = form.cleaned_data["members"]

        existing_members = self.object.members.all()
        combined_members = existing_members | new_members

        form.instance.members.set(combined_members)

        if form.instance.google_email:
            for new_member in new_members:
                google_directory.add_member_to_group(
                    new_member.email, form.instance.google_email
                )

        messages.success(self.request, self.success_message)

        return redirect(self.get_success_url())

    def form_invalid(self, form):
        messages.error(self.request, _("Nepodařilo se přidat osoby."))
        return super().form_invalid(form)


class StaticGroupEditView(SuccessMessageMixin, generic.edit.UpdateView):
    model = StaticGroup
    form_class = StaticGroupForm
    template_name = "persons/groups/edit_static.html"
    success_message = "Statická skupina byla úspěšně uložena."

    def get_object(self, queryset=None):
        try:
            return super().get_object(queryset)
        except AttributeError:
            return None

    def get_success_url(self):
        return reverse(f"persons:groups:detail", args=(self.object.pk,))

    def form_invalid(self, form):
        messages.error(self.request, _("Skupinu se nepodařilo uložit."))
        return super().form_invalid(form)


class StaticGroupRemoveMemberView(generic.View):
    success_message = "Osoba byla odebrána."

    def get_success_url(self):
        return reverse("persons:groups:detail", args=(self.kwargs["group"],))

    def get(self, request, *args, **kwargs):
        member_to_remove = self.kwargs["person"]

        static_group = get_object_or_404(StaticGroup, id=self.kwargs["group"])
        static_group.members.remove(member_to_remove)

        if static_group.google_email:
            google_directory.remove_member_from_group(
                Person.objects.get(pk=member_to_remove).email, static_group.google_email
            )

        messages.success(self.request, self.success_message)
        return redirect(self.get_success_url())


class SyncGroupMembersWithGoogleView(generic.View):
    http_method_names = ["get"]

    def get(self, request, group=None):
        if group:
            group_instance = get_object_or_404(StaticGroup, pk=group)
            if not group_instance.google_email:
                messages.error(
                    request,
                    _(
                        "Zvolená skupina nemá zadanou google e-mailovou adresu, a proto nemůže být sychronizována."
                    ),
                )
                return redirect(
                    reverse("persons:groups:detail", args=[group_instance.pk])
                )

            sync_single_group_with_google(group_instance)
            messages.success(
                request,
                _("Synchronizace skupiny %s s Google Workplace byla úspěšná.")
                % group_instance.name,
            )
            return redirect(reverse("persons:groups:detail", args=[group_instance.pk]))

        else:
            for group in StaticGroup.objects.filter(google_email__isnull=False):
                sync_single_group_with_google(group)

            messages.success(
                request,
                _("Synchronizace všech skupin s Google Workplace byla úspěšná."),
            )
            return redirect(reverse("persons:groups:index"))


class AddDeleteManagedPersonMixin(generic.View):
    http_method_names = ["post"]

    def process_form(self, request, form, pk, op, success_message, error_message):
        if form.is_valid():
            managing_person = form.cleaned_data["managing_person_instance"]
            new_managed_person = form.cleaned_data["managed_person_instance"]

            if op == "add":
                managing_person.managed_persons.add(new_managed_person)
            else:
                managing_person.managed_persons.remove(new_managed_person)

            messages.success(request, success_message)

        else:
            person_error_messages = " ".join(form.errors["person"])
            messages.error(request, error_message + person_error_messages)

        return redirect(reverse("persons:detail", args=[pk]))


class AddManagedPersonView(AddDeleteManagedPersonMixin):
    def post(self, request, pk):
        form = AddManagedPersonForm(request.POST, managing_person=pk)

        return self.process_form(
            request,
            form,
            pk,
            "add",
            _("Nová spravovaná osoba byla přidána."),
            _("Nepodařilo se uložit novou spravovanou osobu. "),
        )


class DeleteManagedPersonView(AddDeleteManagedPersonMixin):
    def post(self, request, pk):
        form = DeleteManagedPersonForm(request.POST, managing_person=pk)

        return self.process_form(
            request,
            form,
            pk,
            "delete",
            _("Odebrání spravované osoby bylo úspěšné."),
            _("Nepodařilo se odebrat spravovanou osobu. "),
        )


class SendEmailToSelectedPersonsView(generic.View):
    http_method_names = ["get"]

    def get(self, request, *args, **kwargs):
        selected_persons = parse_persons_filter_queryset(self.request.GET)

        recipients = [
            f"{p.first_name} {p.last_name} <{p.email}>" for p in selected_persons
        ]

        gmail_link = "https://mail.google.com/mail/?view=cm&to=" + ",".join(recipients)

        return redirect(gmail_link)


class ExportSelectedPersonsView(generic.View):
    http_method_names = ["get"]

    def get(self, request, *args, **kwargs):
        selected_persons = parse_persons_filter_queryset(self.request.GET)

        response = HttpResponse(
            content_type="text/csv",
            headers={
                "Content-Disposition": 'attachment; filename="vzs_osoby_export.csv"'
            },
        )
        response.write("\ufeff".encode("utf8"))

        writer = csv.writer(response, delimiter=";")

        labels = []
        keys = []

        for field in Person._meta.get_fields():
            if field.is_relation:
                continue

            labels.append(
                field.verbose_name if hasattr(field, "verbose_name") else field.name
            )
            keys.append(field.name)

        writer.writerow(labels)  # header

        for person in selected_persons:
            writer.writerow([getattr(person, key) for key in keys])

        return response


<<<<<<< HEAD
class TransactionCreateView(generic.edit.CreateView):
    model = Transaction
    form_class = TransactionCreateForm
    template_name = "persons/transactions/create.html"

    def dispatch(self, request, *args, **kwargs):
        self.person = get_object_or_404(Person, pk=self.kwargs["person"])
        return super().dispatch(request, *args, **kwargs)

    def get_context_data(self, **kwargs):
        context = super().get_context_data(**kwargs)

        if "person" not in context:
            context["person"] = self.person

        return context

    def get_success_url(self):
        return reverse("persons:detail", kwargs={"pk": self.person.pk})

    def get_form_kwargs(self):
        kwargs = super().get_form_kwargs()

        kwargs["person"] = self.person

        return kwargs


class TransactionListBaseMixin(generic.detail.DetailView):
    model = Person

    def _get_transactions(self, person):
        raise ImproperlyConfigured("_get_transactions needs to be overridden.")

    def get_context_data(self, **kwargs):
        context = super().get_context_data(**kwargs)

        person = self.object
        transactions = self._get_transactions(person)

        self.transactions_debt = transactions.filter(amount__lt=0)
        self.transactions_reward = transactions.filter(amount__gt=0)

        if "transactions_debt" not in context:
            context["transactions_debt"] = self.transactions_debt

        if "transactions_reward" not in context:
            context["transactions_reward"] = self.transactions_reward

        return context


class TransactionListDueView(TransactionListBaseMixin):
    template_name = "persons/transactions/list_due.html"

    def _get_transactions(self, person):
        return person.transactions.filter(date_settled__isnull=True)

    def get_context_data(self, **kwargs):
        context = super().get_context_data(**kwargs)

        total_debt = (
            self.transactions_debt.aggregate(result=Sum("amount"))["result"] or 0
        )
        total_reward = (
            self.transactions_reward.aggregate(result=Sum("amount"))["result"] or 0
        )

        if "total_debt" not in context:
            context["total_debt"] = total_debt

        if "total_reward" not in context:
            context["total_reward"] = total_reward

        return context


class TransactionListSettledView(TransactionListBaseMixin):
    template_name = "persons/transactions/list_settled.html"

    def _get_transactions(self, person):
        return person.transactions.filter(date_settled__isnull=False)


class TransactionQRView(generic.detail.DetailView):
    model = Transaction
    template_name = "persons/transactions/QR.html"

    def get_context_data(self, **kwargs):
        context = super().get_context_data(**kwargs)

        transaction = self.object

        if "person" not in context:
            context["person"] = transaction.person

        return context


class TransactionEditView(generic.edit.UpdateView):
    model = Transaction
    form_class = TransactionEditForm
    template_name = "persons/transactions/edit.html"

    def get_context_data(self, **kwargs):
        context = super().get_context_data(**kwargs)

        transaction = self.object

        if "person" not in context:
            context["person"] = transaction.person

        return context

    def get_success_url(self):
        return reverse(
            "persons:transaction-list-due", kwargs={"pk": self.object.person.pk}
        )


class TransactionDeleteView(generic.edit.DeleteView):
    model = Transaction
    template_name = "persons/transactions/delete.html"

    def form_valid(self, form):
        # success_message is sent after object deletion so we need to save the data
        # we will need later
        self.person = self.object.person
        return super().form_valid(form)

    def get_context_data(self, **kwargs):
        context = super().get_context_data(**kwargs)

        if "person" not in context:
            context["person"] = self.object.person

        return context

    def get_success_url(self):
        return reverse("persons:transaction-list-due", kwargs={"pk": self.person.pk})
=======
def parse_persons_filter_queryset(params_dict):
    persons = Person.objects

    name = params_dict.get("name")
    email = params_dict.get("email")
    qualification = params_dict.get("qualifications")
    permission = params_dict.get("permissions")
    equipment = params_dict.get("equipments")
    person_type = params_dict.get("person_type")
    birth_year_from = params_dict.get("birth_year_from")
    birth_year_to = params_dict.get("birth_year_to")

    if name:
        persons = persons.filter(
            Q(first_name__icontains=name) | Q(last_name__icontains=name)
        )

    if email:
        persons = persons.filter(email__icontains=email)

    if qualification:
        persons = persons.filter(
            featureassignment__feature__feature_type=Feature.Type.QUALIFICATION.value,
            featureassignment__feature__id=qualification,
        )

    if permission:
        persons = persons.filter(
            featureassignment__feature__feature_type=Feature.Type.PERMISSION.value,
            featureassignment__feature__id=permission,
        )

    if equipment:
        persons = persons.filter(
            featureassignment__feature__feature_type=Feature.Type.EQUIPMENT.value,
            featureassignment__feature__id=equipment,
        )

    if person_type:
        persons = persons.filter(person_type=person_type)

    if birth_year_from:
        persons = persons.filter(date_of_birth__year__gte=birth_year_from)

    if birth_year_to:
        persons = persons.filter(date_of_birth__year__lte=birth_year_to)

    return persons.order_by("last_name")
>>>>>>> f7faeeca
<|MERGE_RESOLUTION|>--- conflicted
+++ resolved
@@ -21,12 +21,9 @@
     AddMembersStaticGroupForm,
     AddManagedPersonForm,
     DeleteManagedPersonForm,
-<<<<<<< HEAD
+    PersonsFilterForm,
     TransactionCreateForm,
     TransactionEditForm,
-=======
-    PersonsFilterForm,
->>>>>>> f7faeeca
 )
 from .models import (
     Person,
@@ -553,148 +550,6 @@
         return response
 
 
-<<<<<<< HEAD
-class TransactionCreateView(generic.edit.CreateView):
-    model = Transaction
-    form_class = TransactionCreateForm
-    template_name = "persons/transactions/create.html"
-
-    def dispatch(self, request, *args, **kwargs):
-        self.person = get_object_or_404(Person, pk=self.kwargs["person"])
-        return super().dispatch(request, *args, **kwargs)
-
-    def get_context_data(self, **kwargs):
-        context = super().get_context_data(**kwargs)
-
-        if "person" not in context:
-            context["person"] = self.person
-
-        return context
-
-    def get_success_url(self):
-        return reverse("persons:detail", kwargs={"pk": self.person.pk})
-
-    def get_form_kwargs(self):
-        kwargs = super().get_form_kwargs()
-
-        kwargs["person"] = self.person
-
-        return kwargs
-
-
-class TransactionListBaseMixin(generic.detail.DetailView):
-    model = Person
-
-    def _get_transactions(self, person):
-        raise ImproperlyConfigured("_get_transactions needs to be overridden.")
-
-    def get_context_data(self, **kwargs):
-        context = super().get_context_data(**kwargs)
-
-        person = self.object
-        transactions = self._get_transactions(person)
-
-        self.transactions_debt = transactions.filter(amount__lt=0)
-        self.transactions_reward = transactions.filter(amount__gt=0)
-
-        if "transactions_debt" not in context:
-            context["transactions_debt"] = self.transactions_debt
-
-        if "transactions_reward" not in context:
-            context["transactions_reward"] = self.transactions_reward
-
-        return context
-
-
-class TransactionListDueView(TransactionListBaseMixin):
-    template_name = "persons/transactions/list_due.html"
-
-    def _get_transactions(self, person):
-        return person.transactions.filter(date_settled__isnull=True)
-
-    def get_context_data(self, **kwargs):
-        context = super().get_context_data(**kwargs)
-
-        total_debt = (
-            self.transactions_debt.aggregate(result=Sum("amount"))["result"] or 0
-        )
-        total_reward = (
-            self.transactions_reward.aggregate(result=Sum("amount"))["result"] or 0
-        )
-
-        if "total_debt" not in context:
-            context["total_debt"] = total_debt
-
-        if "total_reward" not in context:
-            context["total_reward"] = total_reward
-
-        return context
-
-
-class TransactionListSettledView(TransactionListBaseMixin):
-    template_name = "persons/transactions/list_settled.html"
-
-    def _get_transactions(self, person):
-        return person.transactions.filter(date_settled__isnull=False)
-
-
-class TransactionQRView(generic.detail.DetailView):
-    model = Transaction
-    template_name = "persons/transactions/QR.html"
-
-    def get_context_data(self, **kwargs):
-        context = super().get_context_data(**kwargs)
-
-        transaction = self.object
-
-        if "person" not in context:
-            context["person"] = transaction.person
-
-        return context
-
-
-class TransactionEditView(generic.edit.UpdateView):
-    model = Transaction
-    form_class = TransactionEditForm
-    template_name = "persons/transactions/edit.html"
-
-    def get_context_data(self, **kwargs):
-        context = super().get_context_data(**kwargs)
-
-        transaction = self.object
-
-        if "person" not in context:
-            context["person"] = transaction.person
-
-        return context
-
-    def get_success_url(self):
-        return reverse(
-            "persons:transaction-list-due", kwargs={"pk": self.object.person.pk}
-        )
-
-
-class TransactionDeleteView(generic.edit.DeleteView):
-    model = Transaction
-    template_name = "persons/transactions/delete.html"
-
-    def form_valid(self, form):
-        # success_message is sent after object deletion so we need to save the data
-        # we will need later
-        self.person = self.object.person
-        return super().form_valid(form)
-
-    def get_context_data(self, **kwargs):
-        context = super().get_context_data(**kwargs)
-
-        if "person" not in context:
-            context["person"] = self.object.person
-
-        return context
-
-    def get_success_url(self):
-        return reverse("persons:transaction-list-due", kwargs={"pk": self.person.pk})
-=======
 def parse_persons_filter_queryset(params_dict):
     persons = Person.objects
 
@@ -743,4 +598,145 @@
         persons = persons.filter(date_of_birth__year__lte=birth_year_to)
 
     return persons.order_by("last_name")
->>>>>>> f7faeeca
+
+
+class TransactionCreateView(generic.edit.CreateView):
+    model = Transaction
+    form_class = TransactionCreateForm
+    template_name = "persons/transactions/create.html"
+
+    def dispatch(self, request, *args, **kwargs):
+        self.person = get_object_or_404(Person, pk=self.kwargs["person"])
+        return super().dispatch(request, *args, **kwargs)
+
+    def get_context_data(self, **kwargs):
+        context = super().get_context_data(**kwargs)
+
+        if "person" not in context:
+            context["person"] = self.person
+
+        return context
+
+    def get_success_url(self):
+        return reverse("persons:detail", kwargs={"pk": self.person.pk})
+
+    def get_form_kwargs(self):
+        kwargs = super().get_form_kwargs()
+
+        kwargs["person"] = self.person
+
+        return kwargs
+
+
+class TransactionListBaseMixin(generic.detail.DetailView):
+    model = Person
+
+    def _get_transactions(self, person):
+        raise ImproperlyConfigured("_get_transactions needs to be overridden.")
+
+    def get_context_data(self, **kwargs):
+        context = super().get_context_data(**kwargs)
+
+        person = self.object
+        transactions = self._get_transactions(person)
+
+        self.transactions_debt = transactions.filter(amount__lt=0)
+        self.transactions_reward = transactions.filter(amount__gt=0)
+
+        if "transactions_debt" not in context:
+            context["transactions_debt"] = self.transactions_debt
+
+        if "transactions_reward" not in context:
+            context["transactions_reward"] = self.transactions_reward
+
+        return context
+
+
+class TransactionListDueView(TransactionListBaseMixin):
+    template_name = "persons/transactions/list_due.html"
+
+    def _get_transactions(self, person):
+        return person.transactions.filter(date_settled__isnull=True)
+
+    def get_context_data(self, **kwargs):
+        context = super().get_context_data(**kwargs)
+
+        total_debt = (
+            self.transactions_debt.aggregate(result=Sum("amount"))["result"] or 0
+        )
+        total_reward = (
+            self.transactions_reward.aggregate(result=Sum("amount"))["result"] or 0
+        )
+
+        if "total_debt" not in context:
+            context["total_debt"] = total_debt
+
+        if "total_reward" not in context:
+            context["total_reward"] = total_reward
+
+        return context
+
+
+class TransactionListSettledView(TransactionListBaseMixin):
+    template_name = "persons/transactions/list_settled.html"
+
+    def _get_transactions(self, person):
+        return person.transactions.filter(date_settled__isnull=False)
+
+
+class TransactionQRView(generic.detail.DetailView):
+    model = Transaction
+    template_name = "persons/transactions/QR.html"
+
+    def get_context_data(self, **kwargs):
+        context = super().get_context_data(**kwargs)
+
+        transaction = self.object
+
+        if "person" not in context:
+            context["person"] = transaction.person
+
+        return context
+
+
+class TransactionEditView(generic.edit.UpdateView):
+    model = Transaction
+    form_class = TransactionEditForm
+    template_name = "persons/transactions/edit.html"
+
+    def get_context_data(self, **kwargs):
+        context = super().get_context_data(**kwargs)
+
+        transaction = self.object
+
+        if "person" not in context:
+            context["person"] = transaction.person
+
+        return context
+
+    def get_success_url(self):
+        return reverse(
+            "persons:transaction-list-due", kwargs={"pk": self.object.person.pk}
+        )
+
+
+class TransactionDeleteView(generic.edit.DeleteView):
+    model = Transaction
+    template_name = "persons/transactions/delete.html"
+
+    def form_valid(self, form):
+        # success_message is sent after object deletion so we need to save the data
+        # we will need later
+        self.person = self.object.person
+        return super().form_valid(form)
+
+    def get_context_data(self, **kwargs):
+        context = super().get_context_data(**kwargs)
+
+        if "person" not in context:
+            context["person"] = self.object.person
+
+        return context
+
+    def get_success_url(self):
+        return reverse("persons:transaction-list-due", kwargs={"pk": self.person.pk})