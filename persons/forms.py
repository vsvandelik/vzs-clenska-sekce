from re import sub as regex_sub

from crispy_forms.helper import FormHelper
from crispy_forms.layout import Div, Fieldset, Layout, Submit
<<<<<<< HEAD
from django.forms import (
    CharField,
    ChoiceField,
    EmailField,
    Form,
    IntegerField,
    ModelChoiceField,
    ModelForm,
    ValidationError,
)
=======
from django import forms
from django.forms import Form, ModelForm, ValidationError
from django.utils import timezone
>>>>>>> 927fb33a
from django.utils.translation import gettext_lazy as _

from features.models import Feature
from one_time_events.models import OneTimeEvent
from trainings.models import Training
from vzs.forms import WithoutFormTagFormHelper
<<<<<<< HEAD
from vzs.mixin_extensions import (
    RelatedAddMixin,
    RelatedAddOrRemoveFormMixin,
    RelatedRemoveMixin,
)
from vzs.utils import today
=======
from vzs.settings import CURRENT_DATETIME
>>>>>>> 927fb33a
from vzs.widgets import DatePickerWithIcon

from .models import Person, PersonHourlyRate


class PersonForm(ModelForm):
    class Meta:
        model = Person
        exclude = ["features", "managed_persons"]
        widgets = {"date_of_birth": DatePickerWithIcon()}

    def __init__(self, *args, **kwargs):
        self.available_person_types = kwargs.pop("available_person_types", [])

        super().__init__(*args, **kwargs)

        self.helper = WithoutFormTagFormHelper()

        if "person_type" in self.fields:
            self.fields["person_type"].choices = [("", "---------")] + [
                (pt, pt.label) for pt in self.available_person_types
            ]

    def clean_date_of_birth(self):
        date_of_birth = self.cleaned_data["date_of_birth"]

<<<<<<< HEAD
        if date_of_birth is not None and date_of_birth > today():
=======
        if date_of_birth and date_of_birth > timezone.localdate(CURRENT_DATETIME()):
>>>>>>> 927fb33a
            raise ValidationError(_("Neplatné datum narození."))

        return date_of_birth

    def clean_birth_number(self):
        birth_number = self.cleaned_data["birth_number"]

<<<<<<< HEAD
        if (
            birth_number is not None
            and Person.objects.filter(birth_number=birth_number).exists()
        ):
=======
        persons_with_same_birth_number = Person.objects.filter(
            birth_number=birth_number
        ).exclude(pk=self.instance.pk)

        if birth_number and persons_with_same_birth_number.count():
>>>>>>> 927fb33a
            raise ValidationError(
                _(
                    "Rodné číslo je již použito. Zkontrolujte prosím,"
                    "jestli daná osoba již neexistuje."
                )
            )

        return birth_number

    def clean_phone(self):
        phone = self.cleaned_data["phone"]

        if phone is None:
            return None

        phone = regex_sub(r"\D", "", phone)  # remove non digits

        if phone.startswith("00420"):
            phone = phone[5:]
        elif phone.startswith("420"):
            phone = phone[3:]

        if len(phone) != 9:
            raise ValidationError(_("Telefonní číslo nemá platný formát."))

        return phone

    def clean_postcode(self):
        postcode = self.cleaned_data["postcode"]

        if postcode is None:
            return None

        if len(str(postcode)) != 5:
            raise ValidationError(_("PSČ nemá platný formát."))

        return postcode


class MyProfileUpdateForm(PersonForm):
    class Meta:
        model = Person
        fields = [
            "email",
            "phone",
            "health_insurance_company",
            "street",
            "city",
            "postcode",
        ]


class AddDeleteManagedPersonFormMixin(RelatedAddOrRemoveFormMixin):
    class Meta:
        fields = []
        model = Person

    managed_person = ModelChoiceField(queryset=Person.objects.all())
    instance_to_add_or_remove_field_name = "managed_person"

    def _get_instances(self):
        return self.instance.managed_persons


class AddManagedPersonForm(RelatedAddMixin, AddDeleteManagedPersonFormMixin):
    error_message = _("Daný vztah spravované osoby je již zadán.")

    def clean_managed_person(self):
        managed_person = self.cleaned_data["managed_person"]

        if managed_person == self.instance:
            raise ValidationError(_("Osoba nemůže spravovat samu sebe."))

        return managed_person


class DeleteManagedPersonForm(RelatedRemoveMixin, AddDeleteManagedPersonFormMixin):
    error_message = _("Daný vztah spravované osoby neexistuje.")


class PersonsFilterForm(Form):
    name = CharField(label=_("Jméno"), required=False)
    email = EmailField(label=_("E-mailová adresa"), required=False)
    qualifications = ModelChoiceField(
        label=_("Kvalifikace"), required=False, queryset=Feature.qualifications.all()
    )
    permissions = ModelChoiceField(
        label=_("Oprávnění"), required=False, queryset=Feature.permissions.all()
    )
    equipments = ModelChoiceField(
        label=_("Vybavení"), required=False, queryset=Feature.equipments.all()
    )
    person_type = ChoiceField(
        label=_("Typ osoby"),
        required=False,
        choices=[("", "---------")] + Person.Type.choices,
    )
    age_from = IntegerField(label=_("Věk od"), required=False, min_value=1)
    age_to = IntegerField(label=_("Věk do"), required=False, min_value=1)

    def __init__(self, *args, **kwargs):
        super().__init__(*args, **kwargs)
        self.helper = FormHelper()
        self.helper.form_method = "GET"
        self.helper.form_id = "persons-filter-form"
        self.helper.layout = Layout(
            Div(
                Div(
                    Div("name", css_class="col-md-6"),
                    Div("email", css_class="col-md-6"),
                    css_class="row",
                ),
                Div(
                    Div("qualifications", css_class="col-md-4"),
                    Div("permissions", css_class="col-md-4"),
                    Div("equipments", css_class="col-md-4"),
                    css_class="row",
                ),
                Div(
                    Div("person_type", css_class="col-md-6"),
                    Div("age_from", css_class="col-md-3"),
                    Div("age_to", css_class="col-md-3"),
                    css_class="row",
                ),
                Div(
                    Div(
                        Submit(
                            "submit",
                            "Filtrovat",
                            css_class="btn btn-primary float-right",
                        ),
                        css_class="col-12",
                    ),
                    css_class="row",
                ),
                css_class="p-2 border rounded bg-light",
                style="box-shadow: inset 0 1px 1px rgba(0, 0, 0, 0.05);",
            )
        )

    def clean(self):
        cleaned_data = super().clean()
        return self.clean_with_given_values(cleaned_data)

    @staticmethod
    def clean_with_given_values(cleaned_data):
        age_from = cleaned_data.get("age_from")
        age_to = cleaned_data.get("age_to")

        if age_from and age_to and age_from > age_to:
            raise ValidationError(_("Věk od musí být menší nebo roven věku do."))

        return cleaned_data


class PersonHourlyRateForm(Form):
    def __init__(self, *args, **kwargs):
        self.person_instance = kwargs.pop("instance", None)
        super().__init__(*args, **kwargs)

        for key, label in OneTimeEvent.Category.choices:
            self.fields[key] = IntegerField(
                label=label,
                required=False,
                min_value=0,
            )

        for key, label in Training.Category.choices:
            self.fields[key] = IntegerField(
                label=label,
                required=False,
                min_value=0,
            )

        self.initial = PersonHourlyRate.get_person_hourly_rates(self.person_instance)

        self.helper = WithoutFormTagFormHelper()
        self.helper.layout = Layout(
            Fieldset(
                "Jednorázové akce", *[key for key, _ in OneTimeEvent.Category.choices]
            ),
            Fieldset("Tréninky", *[key for key, _ in Training.Category.choices]),
        )

    def save(self):
        cleaned_data = self.cleaned_data

        stored_hourly_rates = PersonHourlyRate.get_person_hourly_rates(
            self.person_instance
        )

        for event_type, hourly_rate in cleaned_data.items():
            stored_rate = stored_hourly_rates.get(event_type)

            if hourly_rate:
                if stored_rate is None:
                    PersonHourlyRate.objects.create(
                        person=self.person_instance,
                        event_type=event_type,
                        hourly_rate=hourly_rate,
                    )
                elif stored_rate != hourly_rate:
                    PersonHourlyRate.objects.filter(
                        person=self.person_instance, event_type=event_type
                    ).update(hourly_rate=hourly_rate)
            elif stored_rate is not None:
                PersonHourlyRate.objects.filter(
                    person=self.person_instance, event_type=event_type
                ).delete()

        types_to_remove = set(stored_hourly_rates.keys()) - set(cleaned_data.keys())
        PersonHourlyRate.objects.filter(
            person=self.person_instance, event_type__in=types_to_remove
        ).delete()

        return self.person_instance.hourly_rates<|MERGE_RESOLUTION|>--- conflicted
+++ resolved
@@ -2,7 +2,6 @@
 
 from crispy_forms.helper import FormHelper
 from crispy_forms.layout import Div, Fieldset, Layout, Submit
-<<<<<<< HEAD
 from django.forms import (
     CharField,
     ChoiceField,
@@ -13,27 +12,18 @@
     ModelForm,
     ValidationError,
 )
-=======
-from django import forms
-from django.forms import Form, ModelForm, ValidationError
-from django.utils import timezone
->>>>>>> 927fb33a
 from django.utils.translation import gettext_lazy as _
 
 from features.models import Feature
 from one_time_events.models import OneTimeEvent
 from trainings.models import Training
 from vzs.forms import WithoutFormTagFormHelper
-<<<<<<< HEAD
 from vzs.mixin_extensions import (
     RelatedAddMixin,
     RelatedAddOrRemoveFormMixin,
     RelatedRemoveMixin,
 )
 from vzs.utils import today
-=======
-from vzs.settings import CURRENT_DATETIME
->>>>>>> 927fb33a
 from vzs.widgets import DatePickerWithIcon
 
 from .models import Person, PersonHourlyRate
@@ -60,11 +50,7 @@
     def clean_date_of_birth(self):
         date_of_birth = self.cleaned_data["date_of_birth"]
 
-<<<<<<< HEAD
         if date_of_birth is not None and date_of_birth > today():
-=======
-        if date_of_birth and date_of_birth > timezone.localdate(CURRENT_DATETIME()):
->>>>>>> 927fb33a
             raise ValidationError(_("Neplatné datum narození."))
 
         return date_of_birth
@@ -72,18 +58,11 @@
     def clean_birth_number(self):
         birth_number = self.cleaned_data["birth_number"]
 
-<<<<<<< HEAD
-        if (
-            birth_number is not None
-            and Person.objects.filter(birth_number=birth_number).exists()
-        ):
-=======
         persons_with_same_birth_number = Person.objects.filter(
             birth_number=birth_number
         ).exclude(pk=self.instance.pk)
 
-        if birth_number and persons_with_same_birth_number.count():
->>>>>>> 927fb33a
+        if birth_number is not None and persons_with_same_birth_number.exists():
             raise ValidationError(
                 _(
                     "Rodné číslo je již použito. Zkontrolujte prosím,"
