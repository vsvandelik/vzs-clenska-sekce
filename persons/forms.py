--- conflicted
+++ resolved
@@ -82,18 +82,8 @@
         model = FeatureAssignment
         fields = ["feature", "date_assigned", "date_expire", "issuer", "code"]
         widgets = {
-<<<<<<< HEAD
             "date_assigned": DatePickerWithIcon(),
             "date_expire": DatePickerWithIcon(),
-=======
-            "date_assigned": widgets.DateInput(
-                format=settings.DATE_INPUT_FORMATS, attrs={"type": "date"}
-            ),
-            "date_expire": widgets.DateInput(
-                format=settings.DATE_INPUT_FORMATS,
-                attrs={"type": "date"},
-            ),
->>>>>>> 7d435a97
         }
 
     def __init__(self, *args, **kwargs):
