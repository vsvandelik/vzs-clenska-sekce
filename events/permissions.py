from events.models import (
    Event,
    EventOccurrence,
    EventPositionAssignment,
    OrganizerAssignment,
    ParticipantEnrollment,
)
from users.views import PermissionRequiredMixin


class ObjectPermissionMixin(PermissionRequiredMixin):
    @classmethod
    def get_path_parameter_mapping(cls):
        raise NotImplementedError

    @classmethod
    def permission_predicate(cls, instance, logged_in_user, active_person):
        raise NotImplementedError

    @classmethod
    def view_has_permission(cls, logged_in_user, active_person, **kwargs):
        instances = {
            instance_name: model_class.objects.filter(
                pk=kwargs[path_parameter_name]
            ).first()
            for path_parameter_name, (
                model_class,
                instance_name,
            ) in cls.get_path_parameter_mapping().items()
        }

        return cls.permission_predicate(
            logged_in_user=logged_in_user, active_person=active_person, **instances
        )


class EventPermissionMixin(ObjectPermissionMixin):
    @classmethod
    def get_path_parameter_mapping(cls):
        event_id_key_opt = getattr(cls, "event_id_key", None)

        event_id_key = event_id_key_opt if event_id_key_opt is not None else "pk"

        return {event_id_key: (Event, "event")}


class OccurrencePermissionMixin(ObjectPermissionMixin):
    @classmethod
<<<<<<< HEAD
    def view_has_permission(
        cls, logged_in_user, active_person, occurrence_id, **kwargs
    ):
        for occurrence in EventOccurrence.objects.filter(pk=occurrence_id):
            return occurrence.event.can_user_manage(logged_in_user)
=======
    def get_path_parameter_mapping(cls):
        return {"occurrence_id": (EventOccurrence, "occurrence")}
>>>>>>> 959d6e8c


class OccurrenceManagePermissionMixin(OccurrencePermissionMixin):
    @classmethod
    def permission_predicate(cls, occurrence, logged_in_user, active_person):
        return occurrence.can_user_manage(logged_in_user)


class OccurrenceManagePermissionMixin2(OccurrenceManagePermissionMixin):
    @classmethod
    def get_path_parameter_mapping(cls):
        return {"pk": (EventOccurrence, "occurrence")}


class EventManagePermissionMixin(EventPermissionMixin):
    @classmethod
    def permission_predicate(cls, event, logged_in_user, active_person):
        return event.can_user_manage(logged_in_user)


class EventInteractPermissionMixin(EventPermissionMixin):
    @classmethod
    def permission_predicate(cls, event, logged_in_user, active_person):
        return event.can_user_manage(logged_in_user) or event.can_person_interact_with(
            active_person
        )


class UnenrollMyselfPermissionMixin(ObjectPermissionMixin):
    @classmethod
    def get_path_parameter_mapping(cls):
        return {"pk": (ParticipantEnrollment, "enrollment")}

    @classmethod
    def permission_predicate(cls, enrollment, logged_in_user, active_person):
        return enrollment.person == active_person


class OccurrenceEnrollOrganizerPermissionMixin(ObjectPermissionMixin):
    @classmethod
    def get_path_parameter_mapping(cls):
        return {
            "occurrence_id": (EventOccurrence, "occurrence"),
            "position_assignment_id": (EventPositionAssignment, "position_assignment"),
        }

    @classmethod
    def permission_predicate(
        cls, occurrence, position_assignment, logged_in_user, active_person
    ):
        return occurrence.can_enroll_position(active_person, position_assignment)


class OccurrenceUnenrollOrganizerPermissionMixin(ObjectPermissionMixin):
    @classmethod
    def get_path_parameter_mapping(cls):
        return {
            "occurrence_id": (EventOccurrence, "occurrence"),
            "pk": (OrganizerAssignment, "organizer_assignment"),
        }

    @classmethod
    def permission_predicate(
        cls, occurrence, organizer_assignment, logged_in_user, active_person
    ):
        return occurrence.can_unenroll_position(
            active_person, organizer_assignment.position_assignment
        )<|MERGE_RESOLUTION|>--- conflicted
+++ resolved
@@ -46,16 +46,13 @@
 
 class OccurrencePermissionMixin(ObjectPermissionMixin):
     @classmethod
-<<<<<<< HEAD
     def view_has_permission(
         cls, logged_in_user, active_person, occurrence_id, **kwargs
     ):
         for occurrence in EventOccurrence.objects.filter(pk=occurrence_id):
             return occurrence.event.can_user_manage(logged_in_user)
-=======
     def get_path_parameter_mapping(cls):
         return {"occurrence_id": (EventOccurrence, "occurrence")}
->>>>>>> 959d6e8c
 
 
 class OccurrenceManagePermissionMixin(OccurrencePermissionMixin):
