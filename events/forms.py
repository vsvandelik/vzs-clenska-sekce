from datetime import datetime, timedelta
from datetime import timezone

from django import forms
from django.forms import Form, ModelForm, MultipleChoiceField
from django.utils import timezone
from django_select2.forms import Select2Widget

from persons.models import Person, Feature
from vzs.widgets import DateTimePickerWithIcon, DatePickerWithIcon, TimePickerWithIcon
from .models import Event, EventPosition, EventPositionAssignment
from .utils import (
    weekday_2_day_shortcut,
    parse_czech_date,
    days_shortcut_list,
    day_shortcut_2_weekday,
)
<<<<<<< HEAD
from datetime import timezone
from django.utils import timezone
from persons.models import Person, Feature
from django_select2.forms import Select2Widget
from django.forms.widgets import CheckboxInput
from django.core.validators import MaxValueValidator, MinValueValidator
=======
>>>>>>> 4c2b9a82


class MultipleChoiceFieldNoValidation(MultipleChoiceField):
    def validate(self, value):
        pass


class OneTimeEventForm(ModelForm):
    class Meta:
        model = Event
        fields = [
            "name",
            "description",
            "time_start",
            "time_end",
            "capacity",
            "age_limit",
        ]
        widgets = {
            "time_start": DateTimePickerWithIcon(
                attrs={"onchange": "dateChanged()"},
            ),
            "time_end": DateTimePickerWithIcon(attrs={"onchange": "dateChanged()"}),
        }

    def _check_date_constraints(self):
        if self.cleaned_data["time_start"] >= self.cleaned_data["time_end"]:
            self.add_error(
                "time_end", "Konec události nesmí být dříve než její začátek"
            )

    def clean(self):
        super().clean()
        self._check_date_constraints()

    def save(self, commit=True):
        instance = self.instance
        edit = True
        if self.instance.id is None:
            edit = False
        super().save(commit)
        if not edit:
            instance.state = Event.State.FUTURE
            instance.save()
        return instance


class TrainingForm(OneTimeEventForm):
    class Meta:
        model = Event
        fields = ["name", "description", "capacity", "age_limit"]

    def __init__(self, **kwargs):
        super().__init__(**kwargs)
        event = kwargs["instance"]
        if event is not None:
            self.initial["starts_date"] = timezone.localtime(event.time_start).date()
            self.initial["ends_date"] = timezone.localtime(event.time_end).date()
            event.extend_2_top_training()
            for weekday in event.weekdays:
                day_shortcut = weekday_2_day_shortcut(weekday)
                self.initial[day_shortcut] = True
            for attr, value in event.__dict__.items():
                if attr[:5] == "from_" or attr[:3] == "to_":
                    self.initial[attr] = value.time()

    starts_date = forms.DateField(
        label="Začíná",
        widget=DatePickerWithIcon(attrs={"onchange": "dateChanged()"}),
    )
    ends_date = forms.DateField(
        label="Končí",
        widget=DatePickerWithIcon(attrs={"onchange": "dateChanged()"}),
    )
    po = forms.BooleanField(
        label="Po",
        required=False,
        widget=forms.CheckboxInput(attrs={"onchange": "dayToggled(this)"}),
    )
    ut = forms.BooleanField(
        label="Út",
        required=False,
        widget=forms.CheckboxInput(attrs={"onchange": "dayToggled(this)"}),
    )
    st = forms.BooleanField(
        label="St",
        required=False,
        widget=forms.CheckboxInput(attrs={"onchange": "dayToggled(this)"}),
    )
    ct = forms.BooleanField(
        label="Čt",
        required=False,
        widget=forms.CheckboxInput(attrs={"onchange": "dayToggled(this)"}),
    )
    pa = forms.BooleanField(
        label="Pá",
        required=False,
        widget=forms.CheckboxInput(attrs={"onchange": "dayToggled(this)"}),
    )
    so = forms.BooleanField(
        label="So",
        required=False,
        widget=forms.CheckboxInput(attrs={"onchange": "dayToggled(this)"}),
    )
    ne = forms.BooleanField(
        label="Ne",
        required=False,
        widget=forms.CheckboxInput(attrs={"onchange": "dayToggled(this)"}),
    )

    from_po = forms.TimeField(
        label="Od",
        required=False,
        widget=TimePickerWithIcon(attrs={"onchange": "timeChanged(this)"}),
    )
    to_po = forms.TimeField(
        label="Do",
        required=False,
        widget=TimePickerWithIcon(attrs={"onchange": "timeChanged(this)"}),
    )

    from_ut = forms.TimeField(
        label="Od",
        required=False,
        widget=TimePickerWithIcon(attrs={"onchange": "timeChanged(this)"}),
    )
    to_ut = forms.TimeField(
        label="Do",
        required=False,
        widget=TimePickerWithIcon(attrs={"onchange": "timeChanged(this)"}),
    )

    from_st = forms.TimeField(
        label="Od",
        required=False,
        widget=TimePickerWithIcon(attrs={"onchange": "timeChanged(this)"}),
    )
    to_st = forms.TimeField(
        label="Do",
        required=False,
        widget=TimePickerWithIcon(attrs={"onchange": "timeChanged(this)"}),
    )

    from_ct = forms.TimeField(
        label="Od",
        required=False,
        widget=TimePickerWithIcon(attrs={"onchange": "timeChanged(this)"}),
    )
    to_ct = forms.TimeField(
        label="Do",
        required=False,
        widget=TimePickerWithIcon(attrs={"onchange": "timeChanged(this)"}),
    )

    from_pa = forms.TimeField(
        label="Od",
        required=False,
        widget=TimePickerWithIcon(attrs={"onchange": "timeChanged(this)"}),
    )
    to_pa = forms.TimeField(
        label="Do",
        required=False,
        widget=TimePickerWithIcon(attrs={"onchange": "timeChanged(this)"}),
    )

    from_so = forms.TimeField(
        label="Od",
        required=False,
        widget=TimePickerWithIcon(attrs={"onchange": "timeChanged(this)"}),
    )
    to_so = forms.TimeField(
        label="Do",
        required=False,
        widget=TimePickerWithIcon(attrs={"onchange": "timeChanged(this)"}),
    )

    from_ne = forms.TimeField(
        label="Od",
        required=False,
        widget=TimePickerWithIcon(attrs={"onchange": "timeChanged(this)"}),
    )
    to_ne = forms.TimeField(
        label="Do",
        required=False,
        widget=TimePickerWithIcon(attrs={"onchange": "timeChanged(this)"}),
    )

    day = MultipleChoiceFieldNoValidation(widget=forms.CheckboxSelectMultiple)

    def _check_date_constraints(self):
        if (
            self.cleaned_data["starts_date"] + timedelta(days=14)
            > self.cleaned_data["ends_date"]
        ):
            self.add_error(
                "ends_date", "Pravidelná událost se musí konat alespoň 2 týdny"
            )

    def _check_training_time_of_chosen_day(self, day):
        from_time_field_name = f"from_{day}"
        to_time_field_name = f"to_{day}"
        from_time = self.cleaned_data[from_time_field_name]
        to_time = self.cleaned_data[to_time_field_name]
        if not (
            from_time.hour < to_time.hour
            or (from_time.hour <= to_time.hour and from_time.minute < to_time.minute)
        ):
            self.add_error(
                to_time_field_name, "Konec tréninku je čas před jeho začátkem"
            )

    def _check_days_chosen_constraints(self):
        days = ["po", "ut", "st", "ct", "pa", "so", "ne"]
        days = {d for d in days if self.cleaned_data[d]}
        number_of_chosen_days = len(days)
        if number_of_chosen_days in [1, 2, 3]:
            training_dates = [
                parse_czech_date(x).date() for x in self.cleaned_data["day"]
            ]
            weekdays = {x.weekday() for x in training_dates}
            weekdays_shortcut = {weekday_2_day_shortcut(x) for x in weekdays}
            if days != weekdays_shortcut:
                self.add_error(
                    None,
                    "Trénink se musí konat v jednom z určených dnů pro pravidelné opakování",
                )
            for d in days:
                self._check_training_time_of_chosen_day(d)
            d_start = self.cleaned_data["starts_date"]
            d_end = self.cleaned_data["ends_date"]
            for td in training_dates:
                if not d_start <= td <= d_end:
                    self.add_error(
                        None,
                        "Konkrétní trénink se musí konat v platném rozmezí pravidelné události",
                    )
        else:
            self.add_error(
                None,
                "Není vybrán korektní počet dní týdnu pro pravidelné opakovaní",
            )

    def _check_constraints(self):
        self._check_date_constraints()
        self._check_days_chosen_constraints()

    def clean(self):
        super().clean()
        self._check_constraints()

    def save(self, commit=True):
        instance = self.instance
        if self.instance.id is None:
            instance.state = Event.State.FUTURE
        instance.name = self.cleaned_data["name"]
        instance.description = self.cleaned_data["description"]
        instance.capacity = self.cleaned_data["capacity"]
        instance.age_limit = self.cleaned_data["age_limit"]
        instance.time_start = self.cleaned_data["starts_date"]
        instance.time_end = self.cleaned_data["ends_date"]
        if commit:
            instance.save()
        children = instance.get_children_trainings_sorted()
        new_dates = []
        for date_raw in self.cleaned_data["day"]:
            date_start, date_end = self._create_training_date(date_raw)
            new_dates.append((date_start, date_end))

        for child in children:
            times = (
                timezone.localtime(child.time_start),
                timezone.localtime(child.time_end),
            )
            if times in new_dates:
                new_dates.remove(times)
            elif commit:
                Event.objects.filter(id=child.id).delete()

        parent_id = instance.id
        instance._state.adding = True
        self._save_add_trainings(instance, parent_id, new_dates, commit)
        return instance

    def _save_add_trainings(self, instance, parent_id, new_dates, commit=True):
        for date_start, date_end in new_dates:
            instance.pk = None
            instance.parent_id = parent_id
            instance.time_start = date_start
            instance.time_end = date_end
            if commit:
                instance.save()

    def _create_training_date(self, date_raw):
        date = parse_czech_date(date_raw)
        day_short = weekday_2_day_shortcut(date.weekday())
        time_from = self.cleaned_data[f"from_{day_short}"]
        time_to = self.cleaned_data[f"to_{day_short}"]
        date_start = datetime(
            year=date.year,
            month=date.month,
            day=date.day,
            hour=time_from.hour,
            minute=time_from.minute,
            tzinfo=timezone.get_default_timezone(),
        )
        date_end = datetime(
            year=date.year,
            month=date.month,
            day=date.day,
            hour=time_to.hour,
            minute=time_to.minute,
            tzinfo=timezone.get_default_timezone(),
        )
        return date_start, date_end

    def generate_dates(self):
        dates_all = {}
        if (
            hasattr(self, "cleaned_data")
            and "day" in self.cleaned_data
            and "starts_date" in self.cleaned_data
            and "ends_date" in self.cleaned_data
            and (any(day in self.cleaned_data for day in days_shortcut_list()))
        ):
            start_submitted = self.cleaned_data["starts_date"]
            end_submitted = self.cleaned_data["ends_date"]
            dates_submitted = [
                parse_czech_date(date_raw).date()
                for date_raw in self.cleaned_data["day"]
            ]
            days_list = [
                d
                for d in [
                    day if day in self.cleaned_data and self.cleaned_data[day] else None
                    for day in days_shortcut_list()
                ]
                if d is not None
            ]
            checked = lambda: start in dates_submitted
        elif self.instance.id:
            event = self.instance
            start_submitted = event.time_start.date()
            end_submitted = event.time_end.date()
            days_list = map(weekday_2_day_shortcut, event.weekdays)
            checked = lambda: event.does_training_take_place_on_date(start)
        else:
            return []
        end = end_submitted
        for day in days_list:
            dates = []
            start = start_submitted
            weekday = day_shortcut_2_weekday(day)

            while start.weekday() != weekday:
                start += timedelta(days=1)

            while start <= end:
                dates.append((start, checked()))
                start += timedelta(days=7)

            dates_all[weekday] = dates
        return dates_all


class AddDeleteParticipantFromOneTimeEventForm(Form):
    person_id = forms.IntegerField()

    def __init__(self, *args, **kwargs):
        self._event_id = kwargs.pop("event_id")
        super().__init__(*args, **kwargs)

    def clean(self):
        super().clean()
        pid = self.cleaned_data["person_id"]
        self.cleaned_data["event_id"] = self._event_id
        eid = self.cleaned_data["event_id"]
        try:
            self.cleaned_data["person"] = Person.objects.get(pk=pid)
            self.cleaned_data["event"] = Event.objects.get(pk=eid)
            self.cleaned_data["event"].set_type()
            if not self.cleaned_data["event"].is_one_time_event:
                self.add_error("event_id", "Událost {event} není jednorázovou událostí")
            if self.cleaned_data["event"].state in [
                Event.State.APPROVED,
                Event.State.FINISHED,
            ]:
                self.add_error(
                    "event_id",
                    f"Událost {self.cleaned_data['event']} je uzavřena nebo schválena",
                )
        except Person.DoesNotExist:
            self.add_error("person_id", f"Osoba s id {pid} neexistuje")
        except Event.DoesNotExist:
            self.add_error("event_id", f"Událost s id {eid} neexistuje")


class AddFeatureRequirementToPositionForm(Form):
    feature_id = forms.IntegerField()

    def __init__(self, *args, **kwargs):
        self._position_id = kwargs.pop("position_id")
        super().__init__(*args, **kwargs)

    def clean(self):
        super().clean()
        self.cleaned_data["position_id"] = self._position_id
        pid = self.cleaned_data["position_id"]
        fid = self.cleaned_data["feature_id"]
        try:
            self.cleaned_data["feature"] = Feature.objects.get(pk=fid)
            self.cleaned_data["position"] = EventPosition.objects.get(pk=pid)
        except EventPosition.DoesNotExist:
            self.add_error("position_id", f"Pozice s id {pid} neexistuje")
        except Feature.DoesNotExist:
            self.add_error(
                "feature_id",
                f"Kvalifikace, oprávnění ani vybavení s id {fid} neexistuje",
            )
        return self.cleaned_data


class EventPositionAssignmentForm(ModelForm):
    class Meta:
        model = EventPositionAssignment
        fields = [
            "position",
            "count",
        ]
        labels = {"position": "Pozice"}
        widgets = {
            "position": Select2Widget(attrs={"onchange": "positionChanged(this)"})
        }

    def __init__(self, *args, **kwargs):
        self.event = kwargs.pop("event")
        self.position = kwargs.pop("position", None)
        super().__init__(*args, **kwargs)
        self.fields["count"].widget.attrs["min"] = 1
        if self.position is not None:
            self.fields["position"].widget.attrs["disabled"] = True
        else:
            self.fields["position"].queryset = EventPosition.objects.filter(
                pk__in=EventPosition.objects.all()
                .values_list("pk", flat=True)
                .difference(
                    EventPositionAssignment.objects.filter(
                        event=self.event
                    ).values_list("position_id", flat=True)
                )
            )

    def save(self, commit=True):
        instance = self.instance
        if self.instance.id is None:
            instance.event = self.event
        else:
            instance.position = self.position
        instance.save()


class AgeLimitPositionForm(ModelForm):
    class Meta:
        model = EventPosition
        fields = ["min_age_enabled", "max_age_enabled", "min_age", "max_age"]
        labels = {
            "min_age_enabled": "Aktivní",
            "max_age_enabled": "Aktivní",
            "min_age": "Min",
            "max_age": "Max",
        }
        widgets = {
            "min_age_enabled": CheckboxInput(
                attrs={"onchange": "minAgeCheckboxClicked(this)"}
            ),
            "max_age_enabled": CheckboxInput(
                attrs={"onchange": "maxAgeCheckboxClicked(this)"}
            ),
        }

    def clean(self):
        super().clean()
        if not self.cleaned_data["min_age_enabled"]:
            self.cleaned_data["min_age"] = self.instance.min_age
        if not self.cleaned_data["max_age_enabled"]:
            self.cleaned_data["max_age"] = self.instance.max_age

        fields = ["min_age", "max_age"]
        for f in fields:
            if self.cleaned_data[f"{f}_enabled"]:
                if f not in self.cleaned_data or self.cleaned_data[f] is None:
                    self.add_error(f, "Toto pole je nutné vyplnit")

        if (
            len(self.cleaned_data) == 4
            and self.cleaned_data["min_age_enabled"]
            and self.cleaned_data["max_age_enabled"]
            and self.cleaned_data["min_age"] is not None
            and self.cleaned_data["max_age"] is not None
        ):
            if self.cleaned_data["min_age"] > self.cleaned_data["max_age"]:
                self.add_error(
                    "max_age",
                    "Hodnota minimální věkové hranice musí být menší nebo rovna hodnotě maximální věkové hranice",
                )
        return self.cleaned_data<|MERGE_RESOLUTION|>--- conflicted
+++ resolved
@@ -1,10 +1,11 @@
-from datetime import datetime, timedelta
-from datetime import timezone
+from datetime import datetime, timedelta, timezone
 
 from django import forms
 from django.forms import Form, ModelForm, MultipleChoiceField
 from django.utils import timezone
 from django_select2.forms import Select2Widget
+from django.core.validators import MaxValueValidator, MinValueValidator
+from django.forms.widgets import CheckboxInput
 
 from persons.models import Person, Feature
 from vzs.widgets import DateTimePickerWithIcon, DatePickerWithIcon, TimePickerWithIcon
@@ -15,15 +16,6 @@
     days_shortcut_list,
     day_shortcut_2_weekday,
 )
-<<<<<<< HEAD
-from datetime import timezone
-from django.utils import timezone
-from persons.models import Person, Feature
-from django_select2.forms import Select2Widget
-from django.forms.widgets import CheckboxInput
-from django.core.validators import MaxValueValidator, MinValueValidator
-=======
->>>>>>> 4c2b9a82
 
 
 class MultipleChoiceFieldNoValidation(MultipleChoiceField):
