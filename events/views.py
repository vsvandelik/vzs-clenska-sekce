from django.contrib.auth.mixins import LoginRequiredMixin
from django.db.models import Q
from django.http import Http404
from django.shortcuts import get_object_or_404, redirect, reverse
from django.urls import reverse_lazy
from django.utils.translation import gettext_lazy as _
from django.views import generic

from events.models import EventOrOccurrenceState, ParticipantEnrollment
from one_time_events.models import OneTimeEvent, OneTimeEventOccurrence
from one_time_events.permissions import OccurrenceDetailPermissionMixin
from persons.models import Person
from trainings.models import Training, TrainingOccurrence
from vzs.mixin_extensions import (
    InsertActivePersonIntoModelFormKwargsMixin,
    MessagesMixin,
)
<<<<<<< HEAD
from vzs.utils import send_notification_email
=======

>>>>>>> 959d6e8c
from .forms import (
    EventAgeLimitForm,
    EventAllowedPersonTypeForm,
    EventGroupMembershipForm,
    EventPositionAssignmentForm,
)
from .models import Event, EventOccurrence, EventPositionAssignment
from .permissions import (
    EventInteractPermissionMixin,
    EventManagePermissionMixin,
    UnenrollMyselfPermissionMixin,
)


class EventMixin:
    model = Event
    context_object_name = "event"


class RedirectToEventDetailMixin:
    def get_redirect_viewname_id(self):
        if "event_id" in self.kwargs:
            id = self.kwargs["event_id"]
        elif "occurrence_id" in self.kwargs:
            id = EventOccurrence.objects.get(pk=self.kwargs["occurrence_id"]).event.id
        elif hasattr(self, "object"):
            if type(self.object) is OneTimeEvent or type(self.object) is Training:
                id = self.object.id
            elif hasattr(self.object, "event") and (
                type(self.object.event) is OneTimeEvent
                or type(self.object.event) is Training
            ):
                id = self.object.event.id
            else:
                raise NotImplementedError
        else:
            raise NotImplementedError

        event = Event.objects.get(pk=id)
        if isinstance(event, OneTimeEvent):
            viewname = "one_time_events:detail"
        elif isinstance(event, Training):
            viewname = "trainings:detail"
        else:
            raise NotImplementedError
        return viewname, id


class RedirectToEventDetailOnSuccessMixin(RedirectToEventDetailMixin):
    def get_success_url(self):
        viewname, id = super().get_redirect_viewname_id()
        return reverse(viewname, args=[id])


class RedirectToEventDetailOnFailureMixin(RedirectToEventDetailMixin):
    def form_invalid(self, form):
        super().form_invalid(form)
        viewname, id = super().get_redirect_viewname_id()
        return redirect(viewname, pk=id)


class RedirectToOccurrenceDetailMixin:
    def get_redirect_viewname_id(self):
        if "occurrence_id" in self.kwargs:
            id = EventOccurrence.objects.get(pk=self.kwargs["occurrence_id"]).id
        elif hasattr(self, "object") and (
            type(self.object) is OneTimeEventOccurrence
            or type(self.object) is TrainingOccurrence
        ):
            id = self.object.id
        else:
            raise NotImplementedError

        occurrence = EventOccurrence.objects.get(pk=id)
        if isinstance(occurrence, OneTimeEventOccurrence):
            viewname = "one_time_events:occurrence-detail"
        elif isinstance(occurrence, TrainingOccurrence):
            viewname = "trainings:occurrence-detail"
        else:
            raise NotImplementedError
        return viewname, occurrence.event.id, id


class RedirectToOccurrenceDetailOnSuccessMixin(RedirectToOccurrenceDetailMixin):
    def get_success_url(self):
        viewname, event_id, occurrence_id = super().get_redirect_viewname_id()
        return reverse(viewname, args=[event_id, occurrence_id])


class RedirectToOccurrenceDetailOnFailureMixin(RedirectToOccurrenceDetailMixin):
    def form_invalid(self, form):
        super().form_invalid(form)
        viewname, event_id, occurrence_id = super().get_redirect_viewname_id()
        return redirect(viewname, event_id=event_id, pk=occurrence_id)


class InsertEventIntoSelfObjectMixin:
    event_id_key = "event_id"

    def dispatch(self, request, *args, **kwargs):
        self.event = get_object_or_404(Event, pk=self.kwargs[self.event_id_key])
        return super().dispatch(request, *args, **kwargs)


class InsertOccurrenceIntoSelfObjectMixin:
    occurrence_id_key = "occurrence_id"

    def dispatch(self, request, *args, **kwargs):
        self.occurrence = get_object_or_404(
            EventOccurrence, pk=self.kwargs[self.occurrence_id_key]
        )
        return super().dispatch(request, *args, **kwargs)


class InsertEventIntoModelFormKwargsMixin(InsertEventIntoSelfObjectMixin):
    def get_form_kwargs(self):
        kwargs = super().get_form_kwargs()
        kwargs["event"] = self.event
        return kwargs


class InsertOccurrenceIntoModelFormKwargsMixin(InsertOccurrenceIntoSelfObjectMixin):
    def get_form_kwargs(self):
        kwargs = super().get_form_kwargs()
        kwargs["occurrence"] = self.occurrence
        return kwargs


class InsertEventIntoContextData(InsertEventIntoSelfObjectMixin):
    def get_context_data(self, **kwargs):
        kwargs.setdefault("event", self.event)
        return super().get_context_data(**kwargs)


class InsertOccurrenceIntoContextData(InsertOccurrenceIntoSelfObjectMixin):
    def get_context_data(self, **kwargs):
        kwargs.setdefault("occurrence", self.occurrence)
        kwargs.setdefault("event", self.occurrence.event)
        return super().get_context_data(**kwargs)


class InsertPositionAssignmentIntoSelfObject:
    position_assignment_id_key = "position_assignment_id"

    def dispatch(self, request, *args, **kwargs):
        self.position_assignment = get_object_or_404(
            EventPositionAssignment, pk=self.kwargs[self.position_assignment_id_key]
        )
        return super().dispatch(request, *args, **kwargs)


class InsertPositionAssignmentIntoModelFormKwargs(
    InsertPositionAssignmentIntoSelfObject
):
    def get_form_kwargs(self):
        kwargs = super().get_form_kwargs()
        kwargs["position_assignment"] = self.position_assignment
        return kwargs


class EventRestrictionMixin(RedirectToEventDetailOnSuccessMixin):
    model = Event


class EventCreateUpdateMixin(
    EventMixin, RedirectToEventDetailOnSuccessMixin, MessagesMixin, generic.FormView
):
    pass


class EventCreateMixin(EventCreateUpdateMixin, generic.CreateView):
    success_message = "Událost %(name)s úspěšně přidána."


class EventUpdateMixin(
    EventManagePermissionMixin, EventCreateUpdateMixin, generic.UpdateView
):
    success_message = "Událost %(name)s úspěšně upravena."


class EventGeneratesDatesMixin:
    def get_context_data(self, **kwargs):
        kwargs.setdefault("dates", self.get_form().generate_dates())
        return super().get_context_data(**kwargs)


class PersonTypeInsertIntoContextDataMixin:
    def get_context_data(self, **kwargs):
        kwargs.setdefault("available_person_types", Person.Type.choices)
        kwargs.setdefault(
            "person_types_required",
            self.object.allowed_person_types.values_list("person_type", flat=True),
        )
        return super().get_context_data(**kwargs)


class EventDetailBaseView(
    EventInteractPermissionMixin,
    EventMixin,
    PersonTypeInsertIntoContextDataMixin,
    generic.DetailView,
):
    def get_context_data(self, **kwargs):
        active_person = self.request.active_person
        kwargs.setdefault(
            "active_person_can_enroll",
            self.object.can_person_enroll_as_participant(active_person),
        )
        kwargs.setdefault(
            "active_person_can_enroll_as_waiting",
            self.object.can_person_enroll_as_waiting(active_person),
        )
        kwargs.setdefault(
            "active_person_can_unenroll",
            self.object.can_participant_unenroll(active_person),
        )
        kwargs.setdefault(
            "active_person_enrollment",
            self.object.get_participant_enrollment(active_person),
        )
        return super().get_context_data(**kwargs)


class EventIndexView(LoginRequiredMixin, generic.ListView):
    template_name = "events/index.html"
    context_object_name = "events"

    def get_queryset(self):
        user = self.request.user
        active_person = self.request.active_person

        visible_event_pks = [
            event.pk
            for event in Event.objects.all()
            if event.can_user_manage(user)
            or event.can_person_interact_with(active_person)
        ]

        return Event.objects.filter(pk__in=visible_event_pks)


class EventDeleteView(
    EventManagePermissionMixin, EventMixin, MessagesMixin, generic.DeleteView
):
    template_name = "events/modals/delete.html"
    success_url = reverse_lazy("events:index")

    def get_success_message(self, cleaned_data):
        return f"Událost {self.object.name} úspěšně smazána"


class EventPositionAssignmentMixin(
    EventManagePermissionMixin, MessagesMixin, RedirectToEventDetailOnSuccessMixin
):
    model = EventPositionAssignment
    context_object_name = "position_assignment"
    event_id_key = "event_id"


class EventPositionAssignmentCreateUpdateMixin(EventPositionAssignmentMixin):
    form_class = EventPositionAssignmentForm


class EventPositionAssignmentCreateView(
    InsertEventIntoModelFormKwargsMixin,
    EventPositionAssignmentCreateUpdateMixin,
    generic.CreateView,
):
    template_name = "events/create_event_position_assignment.html"
    success_message = "Organizátorská pozice %(position)s přidána"


class EventPositionAssignmentUpdateView(
    EventPositionAssignmentCreateUpdateMixin, generic.UpdateView
):
    template_name = "events/edit_event_position_assignment.html"
    success_message = "Organizátorská pozice %(position)s upravena"

    def get_form_kwargs(self):
        kwargs = super().get_form_kwargs()
        kwargs["event"] = self.object.event
        kwargs["position"] = self.object.position
        return kwargs


class EventPositionAssignmentDeleteView(
    EventPositionAssignmentMixin, generic.DeleteView
):
    template_name = "events/modals/delete_event_position_assignment.html"

    def get_success_message(self, cleaned_data):
        return f"Organizátorská pozice {self.object.position} smazána"


class EditAgeLimitView(
    EventManagePermissionMixin, MessagesMixin, EventRestrictionMixin, generic.UpdateView
):
    template_name = "events/edit_age_limit.html"
    form_class = EventAgeLimitForm
    success_message = "Změna věkového omezení uložena"


class EditGroupMembershipView(
    EventManagePermissionMixin, MessagesMixin, EventRestrictionMixin, generic.UpdateView
):
    template_name = "events/edit_group_membership.html"
    form_class = EventGroupMembershipForm
    success_message = "Změna vyžadování skupiny uložena"


class AddRemoveAllowedPersonTypeView(
    EventManagePermissionMixin,
    InsertEventIntoSelfObjectMixin,
    MessagesMixin,
    RedirectToEventDetailOnSuccessMixin,
    generic.UpdateView,
):
    event_id_key = "pk"
    form_class = EventAllowedPersonTypeForm
    success_message = "Změna omezení na typ členství uložena"
    model = Event

    def get_form_kwargs(self):
        kwargs = super().get_form_kwargs()
        kwargs["instance"] = self.event
        return kwargs


class ParticipantEnrollmentMixin(RedirectToEventDetailOnSuccessMixin, MessagesMixin):
    context_object_name = "enrollment"


class ParticipantEnrollmentCreateMixin(
    EventManagePermissionMixin,
    ParticipantEnrollmentMixin,
    InsertEventIntoModelFormKwargsMixin,
    InsertEventIntoContextData,
    generic.CreateView,
):
    success_message = "Přihlášení nového účastníka proběhlo úspěšně"


class ParticipantEnrollmentUpdateMixin(
    ParticipantEnrollmentMixin,
    generic.UpdateView,
):
    success_message = "Změna přihlášky proběhla úspěšně"

    def get_form_kwargs(self):
        kwargs = super().get_form_kwargs()
        kwargs["event"] = self.object.event
        kwargs["person"] = self.object.person
        return kwargs

    def get_context_data(self, **kwargs):
        kwargs.setdefault("event", self.object.event)
        return super().get_context_data(**kwargs)


class ParticipantEnrollmentDeleteMixin(
    EventManagePermissionMixin, ParticipantEnrollmentMixin, generic.DeleteView
):
    model = ParticipantEnrollment
    event_id_key = "event_id"

    def get_success_message(self, cleaned_data):
        return f"Přihláška osoby {self.object.person} smazána"


class EnrollMyselfParticipantMixin(
    EventInteractPermissionMixin,
    InsertEventIntoModelFormKwargsMixin,
    InsertEventIntoContextData,
    MessagesMixin,
    RedirectToEventDetailOnSuccessMixin,
    InsertActivePersonIntoModelFormKwargsMixin,
    generic.CreateView,
):
    pass


class UnenrollMyselfParticipantView(
    UnenrollMyselfPermissionMixin,
    MessagesMixin,
    RedirectToEventDetailOnSuccessMixin,
    RedirectToEventDetailOnFailureMixin,
    generic.DeleteView,
):
    model = ParticipantEnrollment
    context_object_name = "enrollment"
    success_message = "Odhlášení z události proběhlo úspěšně"
    template_name = "events/modals/unenroll_myself_participant.html"

    def form_valid(self, form):
        enrollment = self.object
        send_notification_email(
            _("Odhlášení z události"),
            _(
                f"Byl(a) jste úspěšně odhlášen(a) z události {enrollment.event} na vlastní žádost"
            ),
            [enrollment.person],
        )
        return super().form_valid(form)


class BulkApproveParticipantsMixin(
    EventManagePermissionMixin,
    MessagesMixin,
    RedirectToEventDetailOnSuccessMixin,
    InsertEventIntoContextData,
    generic.UpdateView,
):
    event_id_key = "pk"
    success_message = "Počet schválených přihlášek: %(count)s"
    model = Event

    def get_form_kwargs(self):
        kwargs = super().get_form_kwargs()
        kwargs["instance"] = self.event
        return kwargs


class GetOccurrenceProvider:
    occurrence_q_condition_restriction = Q()

    def get_occurrence(self, *args, **kwargs):
        if "occurrence_id" in kwargs:
            pk = kwargs["occurrence_id"]
        elif "pk" in kwargs:
            pk = kwargs["pk"]
        else:
            raise NotImplementedError
        occurrence_set = EventOccurrence.objects.filter(
            Q(pk=pk) & self.occurrence_q_condition_restriction
        )
        if occurrence_set.exists():
            return occurrence_set.first()
        return None


class OccurrenceRestrictionMixin(GetOccurrenceProvider):
    def dispatch(self, request, *args, **kwargs):
        occurrence = super().get_occurrence(*args, **kwargs)
        if occurrence is None:
            raise Http404("Tato stránka není dostupná")
        return super().dispatch(request, *args, **kwargs)


class EventOccurrenceIdCheckMixin(GetOccurrenceProvider):
    def dispatch(self, request, *args, **kwargs):
        occurrence = super().get_occurrence(*args, **kwargs)
        if occurrence.event.id != kwargs["event_id"]:
            raise Http404("Tato stránka není dostupná")
        return super().dispatch(request, *args, **kwargs)


class OccurrenceDetailBaseView(
    OccurrenceDetailPermissionMixin,
    InsertEventIntoContextData,
    InsertOccurrenceIntoContextData,
    EventOccurrenceIdCheckMixin,
    generic.DetailView,
):
    occurrence_id_key = "pk"


class OccurrenceOpenRestrictionMixin(OccurrenceRestrictionMixin):
    occurrence_q_condition_restriction = Q(state=EventOrOccurrenceState.OPEN)


class OccurrenceNotOpenedRestrictionMixin(OccurrenceRestrictionMixin):
    occurrence_q_condition_restriction = ~Q(state=EventOrOccurrenceState.OPEN)


class OccurrenceIsClosedRestrictionMixin(OccurrenceRestrictionMixin):
    occurrence_q_condition_restriction = Q(state=EventOrOccurrenceState.CLOSED)


class OccurrenceIsApprovedRestrictionMixin(OccurrenceRestrictionMixin):
    occurrence_q_condition_restriction = Q(state=EventOrOccurrenceState.COMPLETED)


class OccurrenceNotApprovedRestrictionMixin(OccurrenceRestrictionMixin):
    occurrence_q_condition_restriction = ~Q(state=EventOrOccurrenceState.COMPLETED)<|MERGE_RESOLUTION|>--- conflicted
+++ resolved
@@ -15,11 +15,8 @@
     InsertActivePersonIntoModelFormKwargsMixin,
     MessagesMixin,
 )
-<<<<<<< HEAD
 from vzs.utils import send_notification_email
-=======
-
->>>>>>> 959d6e8c
+
 from .forms import (
     EventAgeLimitForm,
     EventAllowedPersonTypeForm,
