--- conflicted
+++ resolved
@@ -1,15 +1,8 @@
 {% extends "base.html" %}
 
+{% load tag_extensions %}
 {% load static %}
-<<<<<<< HEAD
-{% block scripts %}
-    <script src="{% static 'get_django_url.js' %}"></script>
-    <script src="{% static 'one_time_event_detail.js' %}"></script>
-{% endblock %}
-=======
-{% load tag_extensions %}
-
->>>>>>> f76356c7
+
 {% block title %}
     Detail jednorázové události
 {% endblock %}
@@ -281,14 +274,11 @@
                 </div>
             </div>
         </div>
-<<<<<<< HEAD
-=======
     </div>
-
     {% include "modal_include.html" with id="deleteEventModal" template="events/delete.html" %}
 {% endblock %}
 
 {% block scripts %}
+    <script src="{% static 'get_django_url.js' %}"></script>
     <script src="{% static 'one_time_event_detail.js' %}"></script>
->>>>>>> f76356c7
 {% endblock %}