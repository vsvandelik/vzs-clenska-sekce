--- conflicted
+++ resolved
@@ -19,11 +19,8 @@
 
 from persons.models import Person
 from persons.views import PersonPermissionMixin
-<<<<<<< HEAD
-
-=======
 from vzs.settings import CURRENT_DATETIME
->>>>>>> 9e568dc6
+
 from .forms import (
     FeatureAssignmentByFeatureForm,
     FeatureAssignmentByPersonForm,
