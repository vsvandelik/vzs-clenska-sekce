<<<<<<< HEAD
from django import forms
from django.forms import ModelForm, widgets, ValidationError
=======
from django.forms import DateField, IntegerField, ModelForm, ValidationError, widgets
from django.utils.timezone import localdate
>>>>>>> 0ecc84d9
from django.utils.translation import gettext_lazy as _

from persons.models import Person
from persons.widgets import PersonSelectWidget
from transactions.models import Transaction
<<<<<<< HEAD
from vzs import settings
from vzs.forms import WithoutFormTagFormHelper
from vzs.settings import CURRENT_DATE
=======
from vzs.forms import WithoutFormTagMixin
from vzs.settings import CURRENT_DATETIME, VZS_DEFAULT_DUE_DATE
>>>>>>> 0ecc84d9
from vzs.widgets import DatePickerWithIcon

from .models import Feature, FeatureAssignment


class FeatureAssignmentBaseFormMixin(ModelForm):
    fee = IntegerField(label=_("Poplatek"), required=False, min_value=0)
    due_date = DateField(
        label=_("Datum splatnosti poplatku"),
        required=False,
<<<<<<< HEAD
        initial=CURRENT_DATE() + settings.VZS_DEFAULT_DUE_DATE,
=======
        initial=localdate(CURRENT_DATETIME()) + VZS_DEFAULT_DUE_DATE,
>>>>>>> 0ecc84d9
        widget=DatePickerWithIcon(),
    )

    class Meta:
        fields = ["date_assigned", "date_expire", "date_returned", "issuer", "code"]
        model = FeatureAssignment
        widgets = {
            "date_assigned": DatePickerWithIcon(),
            "date_expire": DatePickerWithIcon(),
            "date_returned": DatePickerWithIcon(),
        }

    def _remove_not_collected_field(self, feature):
        if "feature" in self.fields:
            self.fields.pop("feature")

        if feature.never_expires is True:
            self.fields.pop("date_expire")

        if feature.collect_issuers is False:
            self.fields.pop("issuer")

        if feature.collect_codes is False:
            self.fields.pop("code")

        if not feature.fee:
            self.fields.pop("fee")
            self.fields.pop("due_date")

    def _remove_non_valid_fields_by_type(self, feature_type):
        non_valid_fields_for_feature_type = {
            Feature.Type.QUALIFICATION: ["fee", "due_date", "date_returned"],
            Feature.Type.PERMISSION: [
                "issuer",
                "code",
                "fee",
                "due_date",
                "date_returned",
            ],
            Feature.Type.EQUIPMENT: ["issuer"],
        }

        for type, fields in non_valid_fields_for_feature_type.items():
            if feature_type == type:
                for field in fields:
                    if field in self.fields:
                        self.fields.pop(field)

    def _setup_fee_field(self):
        if not self.instance or not hasattr(self.instance, "transaction"):
            return

        self.fields["fee"].initial = -self.instance.transaction.amount
        self.fields["due_date"].initial = self.instance.transaction.date_due

        if self.instance.transaction.is_settled:
            self.fields["fee"].disabled = True
            self.fields["due_date"].disabled = True

    def _get_feature(self, cleaned_data):
        if hasattr(self.instance, "feature"):
            return self.instance.feature
        elif self.instance.pk is not None:
            return FeatureAssignment.objects.get(pk=self.instance.pk).feature
        elif "feature" in cleaned_data:
            return cleaned_data["feature"]
        else:
            return None

    def clean_feature(self):
        feature = self.cleaned_data.get("feature")

        if feature is None:
            raise ValidationError(_("Položka k přiřazení není správně vyplněna."))

        return feature

    def clean_fee(self):
        fee_value = self.cleaned_data.get("fee")
        feature_value = self._get_feature(self.cleaned_data)

        if not feature_value:
            return fee_value

        if not feature_value.fee and fee_value:
            raise ValidationError(
                _("Je vyplněn poplatek u vlastnosti, která nemá poplatek.")
            )

        if fee_value and feature_value.feature_type != Feature.Type.EQUIPMENT:
            raise ValidationError(
                _("Poplatek může být vyplněn pouze u vlastnosti typu vybavení.")
            )

        if (
            fee_value
            and self.instance
            and hasattr(self.instance, "transaction")
            and self.instance.transaction.is_settled
            and -fee_value != self.instance.transaction.amount
        ):
            raise ValidationError(_("Poplatek nelze změnit, protože je již uhrazen."))

        return fee_value

    def clean_due_date(self):
        due_date = self.cleaned_data.get("due_date")
        feature_value = self._get_feature(self.cleaned_data)

        if not feature_value:
            return due_date

        if due_date and feature_value.feature_type != Feature.Type.EQUIPMENT:
            raise ValidationError(
                _("Poplatek může být vyplněn pouze u vlastnosti typu vybavení.")
            )

        if (
            due_date
            and self.instance
            and hasattr(self.instance, "transaction")
            and self.instance.transaction.is_settled
            and due_date != self.instance.transaction.date_due
        ):
            raise ValidationError(
                _("Datum splatnosti nelze změnit, protože poplatek je již uhrazen.")
            )

        return due_date

    def clean_date_expire(self):
        date_expire_value = self.cleaned_data["date_expire"]
        feature_value = self._get_feature(self.cleaned_data)

        if not feature_value:
            return date_expire_value

        if feature_value.never_expires and date_expire_value is not None:
            raise ValidationError(
                _("Je vyplněné datum expirace u vlastnosti s neomezenou platností.")
            )

        return date_expire_value

    def clean_date_returned(self):
        date_returned = self.cleaned_data.get("date_returned")
        feature_value = self._get_feature(self.cleaned_data)

        if date_returned and feature_value.feature_type != Feature.Type.EQUIPMENT:
            raise ValidationError(
                _("Datum vrácení může být vyplněno pouze u vlastnosti typu vybavení.")
            )

<<<<<<< HEAD
        if date_returned and date_returned > CURRENT_DATE():
=======
        if date_returned and date_returned > localdate(CURRENT_DATETIME()):
>>>>>>> 0ecc84d9
            raise ValidationError(_("Datum vrácení nemůže být v budoucnosti."))

        return date_returned

    def clean_issuer(self):
        issuer = self.cleaned_data["issuer"]
        feature = self._get_feature(self.cleaned_data)

        if not feature:
            return issuer

        if not feature.collect_issuers and issuer is not None:
            raise ValidationError(
                _("Je vyplněn vydavatel u vlastnosti u které se vydavatel neeviduje.")
            )

        return issuer

    def clean_code(self):
        code = self.cleaned_data["code"]
        feature = self._get_feature(self.cleaned_data)

        if not feature:
            return code

        if not feature.collect_codes and code is not None:
            raise ValidationError(
                _(
                    "Je vyplněn kód vlastnosti u vlastnosti u které se vydavatel neeviduje."
                )
            )

        return code

    def clean(self):
        cleaned_data = super().clean()
        date_expire = cleaned_data.get("date_expire")
        date_assigned = cleaned_data.get("date_assigned")
        date_returned = cleaned_data.get("date_returned")
        fee = cleaned_data.get("fee")
        due_date = cleaned_data.get("due_date")

        if date_expire and date_assigned and date_assigned > date_expire:
            self.add_error(
                "date_expire", _("Datum expirace je nižší než datum přiřazení.")
            )

        if fee and not due_date:
            self.add_error(
                "due_date", _("Datum splatnosti poplatku musí být vyplněno.")
            )
        elif not fee and due_date:
            self.cleaned_data["due_date"] = None

        if date_assigned and date_returned and date_returned < date_assigned:
            self.add_error(
                "date_returned",
                _("Datum vrácení nemůže být nižší než datum zapůjčení."),
            )

    def add_transaction_if_necessary(self):
        fee = self.cleaned_data.get("fee")
        if fee is None or (
            hasattr(self.instance, "transaction")
            and self.instance.transaction.is_settled
        ):
            return False

        feature = self._get_feature(self.cleaned_data)
        date_due = self.cleaned_data.get("due_date")

        transaction_data = {
            "amount": -fee,
            "reason": _(f"Poplatek za zapůjčení vybavení - {feature.name}"),
            "date_due": date_due,
        }

        if fee == 0:
            self.instance.transaction.delete()
        elif hasattr(self.instance, "transaction"):
            self.instance.transaction.__dict__.update(transaction_data)
            self.instance.transaction.save()
        else:
            transaction_data.update(
                {
                    "person": self.instance.person,
                    "feature_assigment": self.instance,
                }
            )
            Transaction.objects.create(**transaction_data)

        return True


class FeatureAssignmentByPersonForm(
    WithoutFormTagMixin, FeatureAssignmentBaseFormMixin
):
    class Meta(FeatureAssignmentBaseFormMixin.Meta):
        fields = ["feature"] + FeatureAssignmentBaseFormMixin.Meta.fields
        widgets = FeatureAssignmentBaseFormMixin.Meta.widgets
        widgets["person"] = PersonSelectWidget()

    def __init__(self, feature_type, person, *args, **kwargs):
        super().__init__(*args, **kwargs)

        queryset = Feature.objects.filter(feature_type=feature_type, assignable=True)
        if feature_type == Feature.Type.PERMISSION:
            queryset = queryset.exclude(featureassignment__person=person)

        self.fields["feature"].queryset = queryset

        if self.instance.pk:
            self._remove_not_collected_field(self.instance.feature)

        self._remove_non_valid_fields_by_type(feature_type)
        self._setup_fee_field()


class FeatureAssignmentByFeatureForm(
    WithoutFormTagMixin, FeatureAssignmentBaseFormMixin
):
    class Meta(FeatureAssignmentBaseFormMixin.Meta):
        fields = ["person"] + FeatureAssignmentBaseFormMixin.Meta.fields

    def __init__(self, feature, *args, **kwargs):
        super().__init__(*args, **kwargs)

        self.instance.feature = feature

        self._remove_not_collected_field(self.instance.feature)
        self._remove_non_valid_fields_by_type(self.instance.feature.feature_type)
        self._setup_fee_field()

        if feature.feature_type == Feature.Type.PERMISSION:
            self.fields["person"].queryset = Person.objects.exclude(
                featureassignment__feature=feature
            )

        if "fee" in self.fields:
            self.fields["fee"].initial = feature.fee


class FeatureForm(WithoutFormTagMixin, ModelForm):
    class Meta:
        model = Feature
        fields = [
            "name",
            "parent",
            "assignable",
            "fee",
            "tier",
            "never_expires",
            "collect_issuers",
            "collect_codes",
        ]
        widgets = {
            "never_expires": widgets.CheckboxInput(),
            "collect_issuers": widgets.CheckboxInput(),
            "collect_codes": widgets.CheckboxInput(),
        }

    def __init__(self, *args, **kwargs):
        feature_type = kwargs.pop("feature_type", None)
        super().__init__(*args, **kwargs)
        if not feature_type:
            return

        features = Feature.objects.filter(feature_type=feature_type)

        if self.instance is not None:
            features = features.exclude(pk=self.instance.pk)

        self.fields["parent"].queryset = features

        self.feature_type = feature_type

        if feature_type == Feature.Type.QUALIFICATION:
            self.fields.pop("fee")

        elif feature_type == Feature.Type.PERMISSION:
            self.fields.pop("fee")
            self.fields.pop("collect_issuers")
            self.fields.pop("collect_codes")
            self.fields.pop("tier")

        elif feature_type == Feature.Type.EQUIPMENT:
            self.fields.pop("collect_issuers")
            self.fields.pop("tier")

    def clean_collect_issuers(self):
        collect_issuers = self.cleaned_data["collect_issuers"]

        if self.feature_type != Feature.Type.QUALIFICATION and collect_issuers:
            raise ValidationError(
                _(
                    "Je vyplněno zadávání vydavatelů u jiných vlastností osob než jsou kvalifikace."
                )
            )

        return collect_issuers

    def clean_collect_codes(self):
        collect_codes = self.cleaned_data["collect_codes"]

        if self.feature_type == Feature.Type.PERMISSION and collect_codes:
            raise ValidationError(_("Je vyplněno zadávání kódů u oprávnění."))

        return collect_codes

    def clean_fee(self):
        fee = self.cleaned_data["fee"]

        if self.feature_type != Feature.Type.EQUIPMENT and fee is not None:
            raise ValidationError(
                _("Je vyplněn poplatek u jiných vlastností osob než jsou vybavení.")
            )

        if fee == 0:
            fee = None

        return fee

    def clean(self):
        assignable = self.cleaned_data["assignable"]
        fee = self.cleaned_data.get("fee")
        never_expires = self.cleaned_data.get("never_expires")
        collect_issuers = self.cleaned_data.get("collect_issuers")
        collect_codes = self.cleaned_data.get("collect_codes")

        if not assignable and (
            fee or never_expires or collect_issuers or collect_codes
        ):
            raise ValidationError(
                _(
                    "Je vyplněna vlastnost, která se vztahuje pouze na přiřaditelné vlastnosti."
                )
            )
        elif not assignable:
            self.cleaned_data["never_expires"] = None
            self.cleaned_data["collect_issuers"] = None
            self.cleaned_data["collect_codes"] = None<|MERGE_RESOLUTION|>--- conflicted
+++ resolved
@@ -1,23 +1,12 @@
-<<<<<<< HEAD
-from django import forms
-from django.forms import ModelForm, widgets, ValidationError
-=======
 from django.forms import DateField, IntegerField, ModelForm, ValidationError, widgets
 from django.utils.timezone import localdate
->>>>>>> 0ecc84d9
 from django.utils.translation import gettext_lazy as _
 
 from persons.models import Person
 from persons.widgets import PersonSelectWidget
 from transactions.models import Transaction
-<<<<<<< HEAD
-from vzs import settings
-from vzs.forms import WithoutFormTagFormHelper
-from vzs.settings import CURRENT_DATE
-=======
 from vzs.forms import WithoutFormTagMixin
 from vzs.settings import CURRENT_DATETIME, VZS_DEFAULT_DUE_DATE
->>>>>>> 0ecc84d9
 from vzs.widgets import DatePickerWithIcon
 
 from .models import Feature, FeatureAssignment
@@ -28,11 +17,7 @@
     due_date = DateField(
         label=_("Datum splatnosti poplatku"),
         required=False,
-<<<<<<< HEAD
-        initial=CURRENT_DATE() + settings.VZS_DEFAULT_DUE_DATE,
-=======
         initial=localdate(CURRENT_DATETIME()) + VZS_DEFAULT_DUE_DATE,
->>>>>>> 0ecc84d9
         widget=DatePickerWithIcon(),
     )
 
@@ -186,11 +171,7 @@
                 _("Datum vrácení může být vyplněno pouze u vlastnosti typu vybavení.")
             )
 
-<<<<<<< HEAD
-        if date_returned and date_returned > CURRENT_DATE():
-=======
         if date_returned and date_returned > localdate(CURRENT_DATETIME()):
->>>>>>> 0ecc84d9
             raise ValidationError(_("Datum vrácení nemůže být v budoucnosti."))
 
         return date_returned
