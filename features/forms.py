from datetime import date

<<<<<<< HEAD
from django.forms import DateField, IntegerField, ModelForm, ValidationError, widgets
=======
from django import forms
from django.forms import ModelForm, widgets, ValidationError
from django.utils import timezone
>>>>>>> 9e568dc6
from django.utils.translation import gettext_lazy as _

from persons.models import Person
from persons.widgets import PersonSelectWidget
from transactions.models import Transaction
<<<<<<< HEAD
from vzs.forms import WithoutFormTagMixin
from vzs.settings import VZS_DEFAULT_DUE_DATE
=======
from vzs import settings
from vzs.forms import WithoutFormTagFormHelper
from vzs.settings import CURRENT_DATETIME
>>>>>>> 9e568dc6
from vzs.widgets import DatePickerWithIcon

from .models import Feature, FeatureAssignment


class FeatureAssignmentBaseFormMixin(ModelForm):
    fee = IntegerField(label=_("Poplatek"), required=False, min_value=0)
    due_date = DateField(
        label=_("Datum splatnosti poplatku"),
        required=False,
<<<<<<< HEAD
        initial=date.today() + VZS_DEFAULT_DUE_DATE,
=======
        initial=timezone.localdate(CURRENT_DATETIME()) + settings.VZS_DEFAULT_DUE_DATE,
>>>>>>> 9e568dc6
        widget=DatePickerWithIcon(),
    )

    class Meta:
        fields = ["date_assigned", "date_expire", "date_returned", "issuer", "code"]
        model = FeatureAssignment
        widgets = {
            "date_assigned": DatePickerWithIcon(),
            "date_expire": DatePickerWithIcon(),
            "date_returned": DatePickerWithIcon(),
        }

    def _remove_not_collected_field(self, feature):
        if "feature" in self.fields:
            self.fields.pop("feature")

        if feature.never_expires is True:
            self.fields.pop("date_expire")

        if feature.collect_issuers is False:
            self.fields.pop("issuer")

        if feature.collect_codes is False:
            self.fields.pop("code")

        if not feature.fee:
            self.fields.pop("fee")
            self.fields.pop("due_date")

    def _remove_non_valid_fields_by_type(self, feature_type):
        non_valid_fields_for_feature_type = {
            Feature.Type.QUALIFICATION: ["fee", "due_date", "date_returned"],
            Feature.Type.PERMISSION: [
                "issuer",
                "code",
                "fee",
                "due_date",
                "date_returned",
            ],
            Feature.Type.EQUIPMENT: ["issuer"],
        }

        for type, fields in non_valid_fields_for_feature_type.items():
            if feature_type == type:
                for field in fields:
                    if field in self.fields:
                        self.fields.pop(field)

    def _setup_fee_field(self):
        if not self.instance or not hasattr(self.instance, "transaction"):
            return

        self.fields["fee"].initial = -self.instance.transaction.amount
        self.fields["due_date"].initial = self.instance.transaction.date_due

        if self.instance.transaction.is_settled:
            self.fields["fee"].disabled = True
            self.fields["due_date"].disabled = True

    def _get_feature(self, cleaned_data):
        if hasattr(self.instance, "feature"):
            return self.instance.feature
        elif self.instance.pk is not None:
            return FeatureAssignment.objects.get(pk=self.instance.pk).feature
        elif "feature" in cleaned_data:
            return cleaned_data["feature"]
        else:
            return None

    def clean_feature(self):
        feature = self.cleaned_data.get("feature")

        if feature is None:
            raise ValidationError(_("Položka k přiřazení není správně vyplněna."))

        return feature

    def clean_fee(self):
        fee_value = self.cleaned_data.get("fee")
        feature_value = self._get_feature(self.cleaned_data)

        if not feature_value:
            return fee_value

        if not feature_value.fee and fee_value:
            raise ValidationError(
                _("Je vyplněn poplatek u vlastnosti, která nemá poplatek.")
            )

        if fee_value and feature_value.feature_type != Feature.Type.EQUIPMENT:
            raise ValidationError(
                _("Poplatek může být vyplněn pouze u vlastnosti typu vybavení.")
            )

        if (
            fee_value
            and self.instance
            and hasattr(self.instance, "transaction")
            and self.instance.transaction.is_settled
            and -fee_value != self.instance.transaction.amount
        ):
            raise ValidationError(_("Poplatek nelze změnit, protože je již uhrazen."))

        return fee_value

    def clean_due_date(self):
        due_date = self.cleaned_data.get("due_date")
        feature_value = self._get_feature(self.cleaned_data)

        if not feature_value:
            return due_date

        if due_date and feature_value.feature_type != Feature.Type.EQUIPMENT:
            raise ValidationError(
                _("Poplatek může být vyplněn pouze u vlastnosti typu vybavení.")
            )

        if (
            due_date
            and self.instance
            and hasattr(self.instance, "transaction")
            and self.instance.transaction.is_settled
            and due_date != self.instance.transaction.date_due
        ):
            raise ValidationError(
                _("Datum splatnosti nelze změnit, protože poplatek je již uhrazen.")
            )

        return due_date

    def clean_date_expire(self):
        date_expire_value = self.cleaned_data["date_expire"]
        feature_value = self._get_feature(self.cleaned_data)

        if not feature_value:
            return date_expire_value

        if feature_value.never_expires and date_expire_value is not None:
            raise ValidationError(
                _("Je vyplněné datum expirace u vlastnosti s neomezenou platností.")
            )

        return date_expire_value

    def clean_date_returned(self):
        date_returned = self.cleaned_data.get("date_returned")
        feature_value = self._get_feature(self.cleaned_data)

        if date_returned and feature_value.feature_type != Feature.Type.EQUIPMENT:
            raise ValidationError(
                _("Datum vrácení může být vyplněno pouze u vlastnosti typu vybavení.")
            )

<<<<<<< HEAD
        if date_returned and date_returned > date.today():
=======
        if date_returned and date_returned > timezone.localdate(CURRENT_DATETIME()):
>>>>>>> 9e568dc6
            raise ValidationError(_("Datum vrácení nemůže být v budoucnosti."))

        return date_returned

    def clean_issuer(self):
        issuer = self.cleaned_data["issuer"]
        feature = self._get_feature(self.cleaned_data)

        if not feature:
            return issuer

        if not feature.collect_issuers and issuer is not None:
            raise ValidationError(
                _("Je vyplněn vydavatel u vlastnosti u které se vydavatel neeviduje.")
            )

        return issuer

    def clean_code(self):
        code = self.cleaned_data["code"]
        feature = self._get_feature(self.cleaned_data)

        if not feature:
            return code

        if not feature.collect_codes and code is not None:
            raise ValidationError(
                _(
                    "Je vyplněn kód vlastnosti u vlastnosti u které se vydavatel neeviduje."
                )
            )

        return code

    def clean(self):
        cleaned_data = super().clean()
        date_expire = cleaned_data.get("date_expire")
        date_assigned = cleaned_data.get("date_assigned")
        date_returned = cleaned_data.get("date_returned")
        fee = cleaned_data.get("fee")
        due_date = cleaned_data.get("due_date")

        if date_expire and date_assigned and date_assigned > date_expire:
            self.add_error(
                "date_expire", _("Datum expirace je nižší než datum přiřazení.")
            )

        if fee and not due_date:
            self.add_error(
                "due_date", _("Datum splatnosti poplatku musí být vyplněno.")
            )
        elif not fee and due_date:
            self.cleaned_data["due_date"] = None

        if date_assigned and date_returned and date_returned < date_assigned:
            self.add_error(
                "date_returned",
                _("Datum vrácení nemůže být nižší než datum zapůjčení."),
            )

    def add_transaction_if_necessary(self):
        fee = self.cleaned_data.get("fee")
        if fee is None or (
            hasattr(self.instance, "transaction")
            and self.instance.transaction.is_settled
        ):
            return False

        feature = self._get_feature(self.cleaned_data)
        date_due = self.cleaned_data.get("due_date")

        transaction_data = {
            "amount": -fee,
            "reason": _(f"Poplatek za zapůjčení vybavení - {feature.name}"),
            "date_due": date_due,
        }

        if fee == 0:
            self.instance.transaction.delete()
        elif hasattr(self.instance, "transaction"):
            self.instance.transaction.__dict__.update(transaction_data)
            self.instance.transaction.save()
        else:
            transaction_data.update(
                {
                    "person": self.instance.person,
                    "feature_assigment": self.instance,
                }
            )
            Transaction.objects.create(**transaction_data)

        return True


class FeatureAssignmentByPersonForm(
    WithoutFormTagMixin, FeatureAssignmentBaseFormMixin
):
    class Meta(FeatureAssignmentBaseFormMixin.Meta):
        fields = ["feature"] + FeatureAssignmentBaseFormMixin.Meta.fields
        widgets = FeatureAssignmentBaseFormMixin.Meta.widgets
        widgets["person"] = PersonSelectWidget()

    def __init__(self, feature_type, person, *args, **kwargs):
        super().__init__(*args, **kwargs)

        queryset = Feature.objects.filter(feature_type=feature_type, assignable=True)
        if feature_type == Feature.Type.PERMISSION:
            queryset = queryset.exclude(featureassignment__person=person)

        self.fields["feature"].queryset = queryset

        if self.instance.pk:
            self._remove_not_collected_field(self.instance.feature)

        self._remove_non_valid_fields_by_type(feature_type)
        self._setup_fee_field()


class FeatureAssignmentByFeatureForm(
    WithoutFormTagMixin, FeatureAssignmentBaseFormMixin
):
    class Meta(FeatureAssignmentBaseFormMixin.Meta):
        fields = ["person"] + FeatureAssignmentBaseFormMixin.Meta.fields

    def __init__(self, feature, *args, **kwargs):
        super().__init__(*args, **kwargs)

        self.instance.feature = feature

        self._remove_not_collected_field(self.instance.feature)
        self._remove_non_valid_fields_by_type(self.instance.feature.feature_type)
        self._setup_fee_field()

        if feature.feature_type == Feature.Type.PERMISSION:
            self.fields["person"].queryset = Person.objects.exclude(
                featureassignment__feature=feature
            )

        if "fee" in self.fields:
            self.fields["fee"].initial = feature.fee


class FeatureForm(WithoutFormTagMixin, ModelForm):
    class Meta:
        model = Feature
        fields = [
            "name",
            "parent",
            "assignable",
            "fee",
            "tier",
            "never_expires",
            "collect_issuers",
            "collect_codes",
        ]
        widgets = {
            "never_expires": widgets.CheckboxInput(),
            "collect_issuers": widgets.CheckboxInput(),
            "collect_codes": widgets.CheckboxInput(),
        }

    def __init__(self, *args, **kwargs):
        feature_type = kwargs.pop("feature_type", None)
        super().__init__(*args, **kwargs)
        if not feature_type:
            return

        features = Feature.objects.filter(feature_type=feature_type)

        if self.instance is not None:
            features = features.exclude(pk=self.instance.pk)

        self.fields["parent"].queryset = features

        self.feature_type = feature_type

        if feature_type == Feature.Type.QUALIFICATION:
            self.fields.pop("fee")

        elif feature_type == Feature.Type.PERMISSION:
            self.fields.pop("fee")
            self.fields.pop("collect_issuers")
            self.fields.pop("collect_codes")
            self.fields.pop("tier")

        elif feature_type == Feature.Type.EQUIPMENT:
            self.fields.pop("collect_issuers")
            self.fields.pop("tier")

    def clean_collect_issuers(self):
        collect_issuers = self.cleaned_data["collect_issuers"]

        if self.feature_type != Feature.Type.QUALIFICATION and collect_issuers:
            raise ValidationError(
                _(
                    "Je vyplněno zadávání vydavatelů u jiných vlastností osob než jsou kvalifikace."
                )
            )

        return collect_issuers

    def clean_collect_codes(self):
        collect_codes = self.cleaned_data["collect_codes"]

        if self.feature_type == Feature.Type.PERMISSION and collect_codes:
            raise ValidationError(_("Je vyplněno zadávání kódů u oprávnění."))

        return collect_codes

    def clean_fee(self):
        fee = self.cleaned_data["fee"]

        if self.feature_type != Feature.Type.EQUIPMENT and fee is not None:
            raise ValidationError(
                _("Je vyplněn poplatek u jiných vlastností osob než jsou vybavení.")
            )

        if fee == 0:
            fee = None

        return fee

    def clean(self):
        assignable = self.cleaned_data["assignable"]
        fee = self.cleaned_data.get("fee")
        never_expires = self.cleaned_data.get("never_expires")
        collect_issuers = self.cleaned_data.get("collect_issuers")
        collect_codes = self.cleaned_data.get("collect_codes")

        if not assignable and (
            fee or never_expires or collect_issuers or collect_codes
        ):
            raise ValidationError(
                _(
                    "Je vyplněna vlastnost, která se vztahuje pouze na přiřaditelné vlastnosti."
                )
            )
        elif not assignable:
            self.cleaned_data["never_expires"] = None
            self.cleaned_data["collect_issuers"] = None
            self.cleaned_data["collect_codes"] = None<|MERGE_RESOLUTION|>--- conflicted
+++ resolved
@@ -1,25 +1,12 @@
-from datetime import date
-
-<<<<<<< HEAD
 from django.forms import DateField, IntegerField, ModelForm, ValidationError, widgets
-=======
-from django import forms
-from django.forms import ModelForm, widgets, ValidationError
-from django.utils import timezone
->>>>>>> 9e568dc6
+from django.utils.timezone import localdate
 from django.utils.translation import gettext_lazy as _
 
 from persons.models import Person
 from persons.widgets import PersonSelectWidget
 from transactions.models import Transaction
-<<<<<<< HEAD
 from vzs.forms import WithoutFormTagMixin
-from vzs.settings import VZS_DEFAULT_DUE_DATE
-=======
-from vzs import settings
-from vzs.forms import WithoutFormTagFormHelper
-from vzs.settings import CURRENT_DATETIME
->>>>>>> 9e568dc6
+from vzs.settings import CURRENT_DATETIME, VZS_DEFAULT_DUE_DATE
 from vzs.widgets import DatePickerWithIcon
 
 from .models import Feature, FeatureAssignment
@@ -30,11 +17,7 @@
     due_date = DateField(
         label=_("Datum splatnosti poplatku"),
         required=False,
-<<<<<<< HEAD
-        initial=date.today() + VZS_DEFAULT_DUE_DATE,
-=======
-        initial=timezone.localdate(CURRENT_DATETIME()) + settings.VZS_DEFAULT_DUE_DATE,
->>>>>>> 9e568dc6
+        initial=localdate(CURRENT_DATETIME()) + VZS_DEFAULT_DUE_DATE,
         widget=DatePickerWithIcon(),
     )
 
@@ -188,11 +171,7 @@
                 _("Datum vrácení může být vyplněno pouze u vlastnosti typu vybavení.")
             )
 
-<<<<<<< HEAD
-        if date_returned and date_returned > date.today():
-=======
-        if date_returned and date_returned > timezone.localdate(CURRENT_DATETIME()):
->>>>>>> 9e568dc6
+        if date_returned and date_returned > localdate(CURRENT_DATETIME()):
             raise ValidationError(_("Datum vrácení nemůže být v budoucnosti."))
 
         return date_returned
