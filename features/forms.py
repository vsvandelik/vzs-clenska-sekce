<<<<<<< HEAD
from datetime import date

from django.forms import DateField, IntegerField, ModelForm, ValidationError, widgets
=======
from django.forms import DateField, IntegerField, ModelForm, ValidationError, widgets
from django.utils.timezone import localdate
>>>>>>> 927fb33a
from django.utils.translation import gettext_lazy as _

from persons.models import Person
from persons.widgets import PersonSelectWidget
from transactions.models import Transaction
from vzs.forms import WithoutFormTagMixin
<<<<<<< HEAD
from vzs.settings import VZS_DEFAULT_DUE_DATE
from vzs.utils import today
=======
from vzs.settings import CURRENT_DATETIME, VZS_DEFAULT_DUE_DATE
>>>>>>> 927fb33a
from vzs.widgets import DatePickerWithIcon

from .models import Feature, FeatureAssignment


class FeatureAssignmentBaseFormMixin(ModelForm):
    fee = IntegerField(label=_("Poplatek"), required=False, min_value=0)
    due_date = DateField(
        label=_("Datum splatnosti poplatku"),
        required=False,
<<<<<<< HEAD
        initial=today() + VZS_DEFAULT_DUE_DATE,
=======
        initial=localdate(CURRENT_DATETIME()) + VZS_DEFAULT_DUE_DATE,
>>>>>>> 927fb33a
        widget=DatePickerWithIcon(),
    )

    class Meta:
        fields = ["date_assigned", "date_expire", "date_returned", "issuer", "code"]
        model = FeatureAssignment
        widgets = {
            "date_assigned": DatePickerWithIcon(),
            "date_expire": DatePickerWithIcon(),
            "date_returned": DatePickerWithIcon(),
        }

    def _remove_not_collected_field(self, feature):
        if "feature" in self.fields:
            self.fields.pop("feature")

        if feature.never_expires is True:
            self.fields.pop("date_expire")

        if feature.collect_issuers is False:
            self.fields.pop("issuer")

        if feature.collect_codes is False:
            self.fields.pop("code")

        if not feature.fee:
            self.fields.pop("fee")
            self.fields.pop("due_date")

    def _remove_non_valid_fields_by_type(self, feature_type):
        non_valid_fields_for_feature_type = {
            Feature.Type.QUALIFICATION: ["fee", "due_date", "date_returned"],
            Feature.Type.PERMISSION: [
                "issuer",
                "code",
                "fee",
                "due_date",
                "date_returned",
            ],
            Feature.Type.EQUIPMENT: ["issuer"],
        }

        for type, fields in non_valid_fields_for_feature_type.items():
            if feature_type == type:
                for field in fields:
                    if field in self.fields:
                        self.fields.pop(field)

    def _setup_fee_field(self):
        if not self.instance or not hasattr(self.instance, "transaction"):
            return

        self.fields["fee"].initial = -self.instance.transaction.amount
        self.fields["due_date"].initial = self.instance.transaction.date_due

        if self.instance.transaction.is_settled:
            self.fields["fee"].disabled = True
            self.fields["due_date"].disabled = True

    def _get_feature(self, cleaned_data):
        if hasattr(self.instance, "feature"):
            return self.instance.feature
        elif self.instance.pk is not None:
            return FeatureAssignment.objects.get(pk=self.instance.pk).feature
        elif "feature" in cleaned_data:
            return cleaned_data["feature"]
        else:
            return None

    def clean_feature(self):
        feature = self.cleaned_data.get("feature")

        if feature is None:
            raise ValidationError(_("Položka k přiřazení není správně vyplněna."))

        return feature

    def clean_fee(self):
        fee_value = self.cleaned_data.get("fee")
        feature_value = self._get_feature(self.cleaned_data)

        if not feature_value:
            return fee_value

        if not feature_value.fee and fee_value:
            raise ValidationError(
                _("Je vyplněn poplatek u vlastnosti, která nemá poplatek.")
            )

        if fee_value and feature_value.feature_type != Feature.Type.EQUIPMENT:
            raise ValidationError(
                _("Poplatek může být vyplněn pouze u vlastnosti typu vybavení.")
            )

        if (
            fee_value
            and self.instance
            and hasattr(self.instance, "transaction")
            and self.instance.transaction.is_settled
            and -fee_value != self.instance.transaction.amount
        ):
            raise ValidationError(_("Poplatek nelze změnit, protože je již uhrazen."))

        return fee_value

    def clean_due_date(self):
        due_date = self.cleaned_data.get("due_date")
        feature_value = self._get_feature(self.cleaned_data)

        if not feature_value:
            return due_date

        if due_date and feature_value.feature_type != Feature.Type.EQUIPMENT:
            raise ValidationError(
                _("Poplatek může být vyplněn pouze u vlastnosti typu vybavení.")
            )

        if (
            due_date
            and self.instance
            and hasattr(self.instance, "transaction")
            and self.instance.transaction.is_settled
            and due_date != self.instance.transaction.date_due
        ):
            raise ValidationError(
                _("Datum splatnosti nelze změnit, protože poplatek je již uhrazen.")
            )

        return due_date

    def clean_date_expire(self):
        date_expire_value = self.cleaned_data["date_expire"]
        feature_value = self._get_feature(self.cleaned_data)

        if not feature_value:
            return date_expire_value

        if feature_value.never_expires and date_expire_value is not None:
            raise ValidationError(
                _("Je vyplněné datum expirace u vlastnosti s neomezenou platností.")
            )

        return date_expire_value

    def clean_date_returned(self):
        date_returned = self.cleaned_data.get("date_returned")
        feature_value = self._get_feature(self.cleaned_data)

        if date_returned and feature_value.feature_type != Feature.Type.EQUIPMENT:
            raise ValidationError(
                _("Datum vrácení může být vyplněno pouze u vlastnosti typu vybavení.")
            )

<<<<<<< HEAD
        if date_returned and date_returned > today():
=======
        if date_returned and date_returned > localdate(CURRENT_DATETIME()):
>>>>>>> 927fb33a
            raise ValidationError(_("Datum vrácení nemůže být v budoucnosti."))

        return date_returned

    def clean_issuer(self):
        issuer = self.cleaned_data["issuer"]
        feature = self._get_feature(self.cleaned_data)

        if not feature:
            return issuer

        if not feature.collect_issuers and issuer is not None:
            raise ValidationError(
                _("Je vyplněn vydavatel u vlastnosti u které se vydavatel neeviduje.")
            )

        return issuer

    def clean_code(self):
        code = self.cleaned_data["code"]
        feature = self._get_feature(self.cleaned_data)

        if not feature:
            return code

        if not feature.collect_codes and code is not None:
            raise ValidationError(
                _(
                    "Je vyplněn kód vlastnosti u vlastnosti u které se vydavatel neeviduje."
                )
            )

        return code

    def clean(self):
        cleaned_data = super().clean()
        date_expire = cleaned_data.get("date_expire")
        date_assigned = cleaned_data.get("date_assigned")
        date_returned = cleaned_data.get("date_returned")
        fee = cleaned_data.get("fee")
        due_date = cleaned_data.get("due_date")

        if date_expire and date_assigned and date_assigned > date_expire:
            self.add_error(
                "date_expire", _("Datum expirace je nižší než datum přiřazení.")
            )

        if fee and not due_date:
            self.add_error(
                "due_date", _("Datum splatnosti poplatku musí být vyplněno.")
            )
        elif not fee and due_date:
            self.cleaned_data["due_date"] = None

        if date_assigned and date_returned and date_returned < date_assigned:
            self.add_error(
                "date_returned",
                _("Datum vrácení nemůže být nižší než datum zapůjčení."),
            )

    def add_transaction_if_necessary(self):
        fee = self.cleaned_data.get("fee")
        if fee is None or (
            hasattr(self.instance, "transaction")
            and self.instance.transaction.is_settled
        ):
            return False

        feature = self._get_feature(self.cleaned_data)
        date_due = self.cleaned_data.get("due_date")

        transaction_data = {
            "amount": -fee,
            "reason": _(f"Poplatek za zapůjčení vybavení - {feature.name}"),
            "date_due": date_due,
        }

        if fee == 0:
            self.instance.transaction.delete()
        elif hasattr(self.instance, "transaction"):
            self.instance.transaction.__dict__.update(transaction_data)
            self.instance.transaction.save()
        else:
            transaction_data.update(
                {
                    "person": self.instance.person,
                    "feature_assigment": self.instance,
                }
            )
            Transaction.objects.create(**transaction_data)

        return True


class FeatureAssignmentByPersonForm(
    WithoutFormTagMixin, FeatureAssignmentBaseFormMixin
):
    class Meta(FeatureAssignmentBaseFormMixin.Meta):
        fields = ["feature"] + FeatureAssignmentBaseFormMixin.Meta.fields
        widgets = FeatureAssignmentBaseFormMixin.Meta.widgets
        widgets["person"] = PersonSelectWidget()

    def __init__(self, feature_type, person, *args, **kwargs):
        super().__init__(*args, **kwargs)

        queryset = Feature.objects.filter(feature_type=feature_type, assignable=True)
        if feature_type == Feature.Type.PERMISSION:
            queryset = queryset.exclude(featureassignment__person=person)

        self.fields["feature"].queryset = queryset

        if self.instance.pk:
            self._remove_not_collected_field(self.instance.feature)

        self._remove_non_valid_fields_by_type(feature_type)
        self._setup_fee_field()


class FeatureAssignmentByFeatureForm(
    WithoutFormTagMixin, FeatureAssignmentBaseFormMixin
):
    class Meta(FeatureAssignmentBaseFormMixin.Meta):
        fields = ["person"] + FeatureAssignmentBaseFormMixin.Meta.fields

    def __init__(self, feature, *args, **kwargs):
        super().__init__(*args, **kwargs)

        self.instance.feature = feature

        self._remove_not_collected_field(self.instance.feature)
        self._remove_non_valid_fields_by_type(self.instance.feature.feature_type)
        self._setup_fee_field()

        if feature.feature_type == Feature.Type.PERMISSION:
            self.fields["person"].queryset = Person.objects.exclude(
                featureassignment__feature=feature
            )

        if "fee" in self.fields:
            self.fields["fee"].initial = feature.fee


class FeatureForm(WithoutFormTagMixin, ModelForm):
    class Meta:
        model = Feature
        fields = [
            "name",
            "parent",
            "assignable",
            "fee",
            "tier",
            "never_expires",
            "collect_issuers",
            "collect_codes",
        ]
        widgets = {
            "never_expires": widgets.CheckboxInput(),
            "collect_issuers": widgets.CheckboxInput(),
            "collect_codes": widgets.CheckboxInput(),
        }

    def __init__(self, *args, **kwargs):
        feature_type = kwargs.pop("feature_type", None)
        super().__init__(*args, **kwargs)
        if not feature_type:
            return

        features = Feature.objects.filter(feature_type=feature_type)

        if self.instance is not None:
            features = features.exclude(pk=self.instance.pk)

        self.fields["parent"].queryset = features

        self.feature_type = feature_type

        if feature_type == Feature.Type.QUALIFICATION:
            self.fields.pop("fee")

        elif feature_type == Feature.Type.PERMISSION:
            self.fields.pop("fee")
            self.fields.pop("collect_issuers")
            self.fields.pop("collect_codes")
            self.fields.pop("tier")

        elif feature_type == Feature.Type.EQUIPMENT:
            self.fields.pop("collect_issuers")
            self.fields.pop("tier")

    def clean_collect_issuers(self):
        collect_issuers = self.cleaned_data["collect_issuers"]

        if self.feature_type != Feature.Type.QUALIFICATION and collect_issuers:
            raise ValidationError(
                _(
                    "Je vyplněno zadávání vydavatelů u jiných vlastností osob než jsou kvalifikace."
                )
            )

        return collect_issuers

    def clean_collect_codes(self):
        collect_codes = self.cleaned_data["collect_codes"]

        if self.feature_type == Feature.Type.PERMISSION and collect_codes:
            raise ValidationError(_("Je vyplněno zadávání kódů u oprávnění."))

        return collect_codes

    def clean_fee(self):
        fee = self.cleaned_data["fee"]

        if self.feature_type != Feature.Type.EQUIPMENT and fee is not None:
            raise ValidationError(
                _("Je vyplněn poplatek u jiných vlastností osob než jsou vybavení.")
            )

        if fee == 0:
            fee = None

        return fee

    def clean(self):
        assignable = self.cleaned_data["assignable"]
        fee = self.cleaned_data.get("fee")
        never_expires = self.cleaned_data.get("never_expires")
        collect_issuers = self.cleaned_data.get("collect_issuers")
        collect_codes = self.cleaned_data.get("collect_codes")

        if not assignable and (
            fee or never_expires or collect_issuers or collect_codes
        ):
            raise ValidationError(
                _(
                    "Je vyplněna vlastnost, která se vztahuje pouze na přiřaditelné vlastnosti."
                )
            )
        elif not assignable:
            self.cleaned_data["never_expires"] = None
            self.cleaned_data["collect_issuers"] = None
            self.cleaned_data["collect_codes"] = None<|MERGE_RESOLUTION|>--- conflicted
+++ resolved
@@ -1,23 +1,13 @@
-<<<<<<< HEAD
-from datetime import date
-
-from django.forms import DateField, IntegerField, ModelForm, ValidationError, widgets
-=======
 from django.forms import DateField, IntegerField, ModelForm, ValidationError, widgets
 from django.utils.timezone import localdate
->>>>>>> 927fb33a
 from django.utils.translation import gettext_lazy as _
 
 from persons.models import Person
 from persons.widgets import PersonSelectWidget
 from transactions.models import Transaction
 from vzs.forms import WithoutFormTagMixin
-<<<<<<< HEAD
 from vzs.settings import VZS_DEFAULT_DUE_DATE
 from vzs.utils import today
-=======
-from vzs.settings import CURRENT_DATETIME, VZS_DEFAULT_DUE_DATE
->>>>>>> 927fb33a
 from vzs.widgets import DatePickerWithIcon
 
 from .models import Feature, FeatureAssignment
@@ -28,11 +18,7 @@
     due_date = DateField(
         label=_("Datum splatnosti poplatku"),
         required=False,
-<<<<<<< HEAD
         initial=today() + VZS_DEFAULT_DUE_DATE,
-=======
-        initial=localdate(CURRENT_DATETIME()) + VZS_DEFAULT_DUE_DATE,
->>>>>>> 927fb33a
         widget=DatePickerWithIcon(),
     )
 
@@ -186,11 +172,7 @@
                 _("Datum vrácení může být vyplněno pouze u vlastnosti typu vybavení.")
             )
 
-<<<<<<< HEAD
         if date_returned and date_returned > today():
-=======
-        if date_returned and date_returned > localdate(CURRENT_DATETIME()):
->>>>>>> 927fb33a
             raise ValidationError(_("Datum vrácení nemůže být v budoucnosti."))
 
         return date_returned
