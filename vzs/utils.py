import csv
import unicodedata
from collections.abc import Callable, Mapping
from datetime import datetime
from typing import Any, TypedDict, TypeVar, get_type_hints
from urllib import parse
from urllib.parse import quote

from django.core.mail import send_mail
from django.db.models import Model
from django.db.models.query import Q, QuerySet
from django.http import HttpResponse
from django.urls import reverse
from django.utils import formats
from django.utils.timezone import localdate, make_aware

from vzs import settings
<<<<<<< HEAD


def _date_prague(date):
    return timezone.localdate(date, timezone=zoneinfo.ZoneInfo("Europe/Prague"))
=======
from vzs.settings import CURRENT_DATETIME
>>>>>>> 83995992


def export_queryset_csv(filename, queryset):
    response = HttpResponse(
        content_type="text/csv",
        headers={"Content-Disposition": rfc5987_content_disposition(f"{filename}.csv")},
    )
    response.write("\ufeff".encode("utf8"))

    writer = csv.writer(response, delimiter=";")

    writer.writerow(queryset.model.csv_header())

    for instance in queryset:
        writer.writerow(instance.csv_row())

    return response


def rfc5987_content_disposition(file_name):
    ascii_name = (
        unicodedata.normalize("NFKD", file_name).encode("ascii", "ignore").decode()
    )
    header = f'attachment; filename="{ascii_name}"'
    if ascii_name != file_name:
        quoted_name = quote(file_name)
        header += "; filename*=UTF-8''{}".format(quoted_name)

    return header


def reverse_with_get_params(*args, **kwargs):
    get_params = kwargs.pop("get", {})
    url = reverse(*args, **kwargs)
    if get_params:
        url += "?" + parse.urlencode(get_params)
    return url


<<<<<<< HEAD
def get_server_url():
    return f"{settings.SERVER_PROTOCOL}://{settings.SERVER_DOMAIN}"
=======
def send_notification_email(subject, message, persons_list, *args, **kwargs):
    recipient_set = set()
    for person in persons_list:
        for recipient in email_notification_recipient_set(person):
            recipient_set.add(recipient)

    send_mail(
        message,
        subject,
        settings.NOTIFICATION_SENDER_EMAIL,
        list(recipient_set),
        *args,
        **kwargs,
    )


def email_notification_recipient_set(person):
    emails = set()

    if person.email is not None:
        emails.add(person.email)

    persons_managing = person.managed_by.all()
    for person_managing in persons_managing:
        if person_managing.email is not None:
            emails.add(person_managing.email)
    return emails


def date_pretty(value):
    return formats.date_format(value, settings.cs_formats.DATE_FORMAT)


def time_pretty(value):
    return formats.time_format(value, settings.cs_formats.TIME_FORMAT)


def payment_email_html(transaction, request):
    amount = abs(transaction.amount)

    qr_uri = request.build_absolute_uri(
        reverse("transactions:qr", args=(transaction.pk,))
    )

    qr_link = f'<a href="{qr_uri}">{qr_uri}</a>'

    return (
        f"Prosím proveďte platbu:<ul>"
        f"<li>Číslo účtu: {settings.FIO_ACCOUNT_PRETTY}</li>"
        f"<li>Částka: {amount} Kč</li>"
        f"<li>Variabilní symbol: {transaction.id}</li>"
        f"<li>Datum splatnosti: {date_pretty(transaction.date_due)}</li></ul>"
        f'{qr_html_image(transaction, "QR platba")}'
        f"<p>Informace o této platbě naleznete v IS, odkaz: {qr_link}</p>"
    )


def qr(transaction):
    return (
        f"http://api.paylibo.com/paylibo/generator/czech/image"
        f"?currency=CZK"
        f"&accountNumber={settings.FIO_ACCOUNT_NUMBER}"
        f"&bankCode={settings.FIO_BANK_NUMBER}"
        f"&amount={abs(transaction.amount)}"
        f"&vs={transaction.pk}"
    )


def qr_html_image(transaction, alt_text=None):
    if alt_text is not None:
        alt_text = f'alt="{alt_text}"'
    qr_img_src = qr(transaction)
    return f'<img src="{qr_img_src}" {alt_text}>'


Q_TRUE = ~Q(pk__in=[])
"""
TRUE constant, evaluates as true for any instance
"""


T = TypeVar("T", bound=Model)


def filter_queryset(
    queryset: QuerySet[T], data: Mapping[str, Any] | None, Filter: type[TypedDict]
) -> QuerySet[T]:
    """
    Filters ``queryset`` with a ``Q`` object constructed from the ``data`` mapping.

    ``Filter`` defines the filter. It inherits from :class:`typing.TypedDict`
    and provides transformations using :class:`typing.Annotated`.

    Transformation is a function that takes the value from the ``data`` mapping
    and returns a ``Q`` object.

    Applies transformations to all fields of the mapping specified by ``Filter``
    and compounds the resulting `Q`` objects using logical AND.

    Values from ``data`` are converted to the type specified by ``Filter``.

    Missing values and empty strings are ignored.

    If ``data`` is ``None``, returns ``queryset`` unchanged.

    Example: ::

        class Filter(TypedDict, total=False):
            field: Annotated[T, lambda value: Q(name=value)]
    """

    if data is None:
        return queryset

    filter = Q_TRUE

    # iterates over the fields of ``Filter``
    for key, annotated in get_type_hints(Filter, include_extras=True).items():
        value = data.get(key)

        if value is not None and value != "":
            # gets the first Annotated metadata value
            transform: Callable[[Any], Q] = annotated.__metadata__[0]

            type = annotated.__args__[0]

            if not isinstance(value, type):
                value = type(value)

            filter &= transform(value)

    return queryset.filter(filter)


def combine_date_and_time(date, time):
    return make_aware(datetime.combine(date, time))


def today():
    return localdate(CURRENT_DATETIME())
>>>>>>> 83995992
<|MERGE_RESOLUTION|>--- conflicted
+++ resolved
@@ -15,14 +15,7 @@
 from django.utils.timezone import localdate, make_aware
 
 from vzs import settings
-<<<<<<< HEAD
-
-
-def _date_prague(date):
-    return timezone.localdate(date, timezone=zoneinfo.ZoneInfo("Europe/Prague"))
-=======
 from vzs.settings import CURRENT_DATETIME
->>>>>>> 83995992
 
 
 def export_queryset_csv(filename, queryset):
@@ -62,10 +55,6 @@
     return url
 
 
-<<<<<<< HEAD
-def get_server_url():
-    return f"{settings.SERVER_PROTOCOL}://{settings.SERVER_DOMAIN}"
-=======
 def send_notification_email(subject, message, persons_list, *args, **kwargs):
     recipient_set = set()
     for person in persons_list:
@@ -205,5 +194,4 @@
 
 
 def today():
-    return localdate(CURRENT_DATETIME())
->>>>>>> 83995992
+    return localdate(CURRENT_DATETIME())