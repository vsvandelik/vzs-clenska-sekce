import csv
import unicodedata
from collections.abc import Callable, Mapping
from datetime import datetime
from typing import Any, TypedDict, TypeVar, get_type_hints
from urllib import parse
from urllib.parse import quote

from django.core.mail import send_mail
from django.db.models import Model
from django.db.models.query import Q, QuerySet
from django.http import HttpResponse
from django.urls import reverse
from django.utils import formats
from django.utils.timezone import localdate, make_aware

from vzs import settings
from vzs.settings import CURRENT_DATETIME


def export_queryset_csv(filename, queryset):
    response = HttpResponse(
        content_type="text/csv",
        headers={"Content-Disposition": rfc5987_content_disposition(f"{filename}.csv")},
    )
    response.write("\ufeff".encode("utf8"))

    writer = csv.writer(response, delimiter=";")

    writer.writerow(queryset.model.csv_header())

    for instance in queryset:
        writer.writerow(instance.csv_row())

    return response


def rfc5987_content_disposition(file_name):
    ascii_name = (
        unicodedata.normalize("NFKD", file_name).encode("ascii", "ignore").decode()
    )
    header = f'attachment; filename="{ascii_name}"'
    if ascii_name != file_name:
        quoted_name = quote(file_name)
        header += "; filename*=UTF-8''{}".format(quoted_name)

    return header


def reverse_with_get_params(*args, **kwargs):
    get_params = kwargs.pop("get", {})
    url = reverse(*args, **kwargs)
    if get_params:
        url += "?" + parse.urlencode(get_params)
    return url


def send_notification_email(subject, message, persons_list, *args, **kwargs):
    recipient_set = set()
    for person in persons_list:
        for recipient in email_notification_recipient_set(person):
            recipient_set.add(recipient)

    send_mail(
        message,
        subject,
        settings.NOTIFICATION_SENDER_EMAIL,
        list(recipient_set),
        *args,
        **kwargs,
    )


def email_notification_recipient_set(person):
    emails = set()

    if person.email is not None:
        emails.add(person.email)

    persons_managing = person.managed_by.all()
    for person_managing in persons_managing:
        if person_managing.email is not None:
            emails.add(person_managing.email)
    return emails


def date_pretty(value):
    return formats.date_format(value, settings.cs_formats.DATE_FORMAT)


def time_pretty(value):
    return formats.time_format(value, settings.cs_formats.TIME_FORMAT)


def payment_email_html(transaction, request):
    amount = abs(transaction.amount)

    qr_uri = request.build_absolute_uri(
        reverse("transactions:qr", args=(transaction.pk,))
    )

    qr_link = f'<a href="{qr_uri}">{qr_uri}</a>'

    return (
        f"Prosím proveďte platbu:<ul>"
        f"<li>Číslo účtu: {settings.FIO_ACCOUNT_PRETTY}</li>"
        f"<li>Částka: {amount} Kč</li>"
        f"<li>Variabilní symbol: {transaction.id}</li>"
        f"<li>Datum splatnosti: {date_pretty(transaction.date_due)}</li></ul>"
        f'{qr_html_image(transaction, "QR platba")}'
        f"<p>Informace o této platbě naleznete v IS, odkaz: {qr_link}</p>"
    )


def qr(transaction):
    return (
        f"http://api.paylibo.com/paylibo/generator/czech/image"
        f"?currency=CZK"
        f"&accountNumber={settings.FIO_ACCOUNT_NUMBER}"
        f"&bankCode={settings.FIO_BANK_NUMBER}"
        f"&amount={abs(transaction.amount)}"
        f"&vs={transaction.pk}"
    )


def qr_html_image(transaction, alt_text=None):
    if alt_text is not None:
        alt_text = f'alt="{alt_text}"'
    qr_img_src = qr(transaction)
    return f'<img src="{qr_img_src}" {alt_text}>'


<<<<<<< HEAD
T = TypeVar("T", bound=Model)


def filter_queryset(
    queryset: QuerySet[T], data: Mapping[str, Any] | None, Filter: type[TypedDict]
) -> QuerySet[T]:
=======
Q_TRUE = ~Q(pk__in=[])
"""
TRUE constant, evaluates as true for any instance
"""


def create_filter(data: Mapping[str, Any], Filter: type[TypedDict]) -> Q:
>>>>>>> e2698ed5
    """
    Filters ``queryset`` with a ``Q`` object constructed from the ``data`` mapping.

    ``Filter`` defines the filter. It inherits from :class:`typing.TypedDict`
    and provides transformations using :class:`typing.Annotated`.

    Transformation is a function that takes the value from the ``data`` mapping
    and returns a ``Q`` object.

    Applies transformations to all fields of the mapping specified by ``Filter``
    and compounds the resulting `Q`` objects using logical AND.

    Missing values are ignored.

    If ``data`` is ``None``, returns ``queryset`` unchanged.

    Example: ::

        class Filter(TypedDict, total=False):
            field: Annotated[T, lambda value: Q(name=value)]
    """

<<<<<<< HEAD
    if data is None:
        return queryset

    filter = ~Q(pk__in=[])  # TRUE constant, evaluates as true for any instance
=======
    filter = Q_TRUE
>>>>>>> e2698ed5

    # iterates over the fields of ``Filter``
    for key, annotated in get_type_hints(Filter, include_extras=True).items():
        value = data.get(key)

        if value is not None:
            # gets the first Annotated metadata value
            transform: Callable[[Any], Q] = annotated.__metadata__[0]

            filter &= transform(value)

    return queryset.filter(filter)


def combine_date_and_time(date, time):
    return make_aware(datetime.combine(date, time))


def today():
    return localdate(CURRENT_DATETIME())<|MERGE_RESOLUTION|>--- conflicted
+++ resolved
@@ -130,22 +130,18 @@
     return f'<img src="{qr_img_src}" {alt_text}>'
 
 
-<<<<<<< HEAD
+Q_TRUE = ~Q(pk__in=[])
+"""
+TRUE constant, evaluates as true for any instance
+"""
+
+
 T = TypeVar("T", bound=Model)
 
 
 def filter_queryset(
     queryset: QuerySet[T], data: Mapping[str, Any] | None, Filter: type[TypedDict]
 ) -> QuerySet[T]:
-=======
-Q_TRUE = ~Q(pk__in=[])
-"""
-TRUE constant, evaluates as true for any instance
-"""
-
-
-def create_filter(data: Mapping[str, Any], Filter: type[TypedDict]) -> Q:
->>>>>>> e2698ed5
     """
     Filters ``queryset`` with a ``Q`` object constructed from the ``data`` mapping.
 
@@ -168,14 +164,10 @@
             field: Annotated[T, lambda value: Q(name=value)]
     """
 
-<<<<<<< HEAD
     if data is None:
         return queryset
 
-    filter = ~Q(pk__in=[])  # TRUE constant, evaluates as true for any instance
-=======
     filter = Q_TRUE
->>>>>>> e2698ed5
 
     # iterates over the fields of ``Filter``
     for key, annotated in get_type_hints(Filter, include_extras=True).items():
