--- conflicted
+++ resolved
@@ -18,10 +18,6 @@
 from django.urls import path, include
 
 urlpatterns = [
-<<<<<<< HEAD
-    path('osoby/', include('persons.urls')),
-    path('admin/', admin.site.urls),
-=======
+    path("osoby/", include("persons.urls")),
     path("admin/", admin.site.urls),
->>>>>>> fd3b3097
 ]