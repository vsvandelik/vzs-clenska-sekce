"""
URL configuration for vzs project.

The `urlpatterns` list routes URLs to views. For more information please see:
    https://docs.djangoproject.com/en/4.2/topics/http/urls/
Examples:
Function views
    1. Add an import:  from my_app import views
    2. Add a URL to urlpatterns:  path('', views.home, name='home')
Class-based views
    1. Add an import:  from other_app.views import Home
    2. Add a URL to urlpatterns:  path('', Home.as_view(), name='home')
Including another URLconf
    1. Import the include() function: from django.urls import include, path
    2. Add a URL to urlpatterns:  path('blog/', include('blog.urls'))
"""
from django.contrib import admin
from django.urls import path, include

urlpatterns = [
    path("osoby/", include("persons.urls")),
    path("admin/", admin.site.urls),
<<<<<<< HEAD
    path("udalosti/", include("events.urls")),
=======
    path("uzivatele/", include("users.urls")),
>>>>>>> de0303f4
]<|MERGE_RESOLUTION|>--- conflicted
+++ resolved
@@ -20,9 +20,6 @@
 urlpatterns = [
     path("osoby/", include("persons.urls")),
     path("admin/", admin.site.urls),
-<<<<<<< HEAD
     path("udalosti/", include("events.urls")),
-=======
     path("uzivatele/", include("users.urls")),
->>>>>>> de0303f4
 ]