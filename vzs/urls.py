--- conflicted
+++ resolved
@@ -14,16 +14,6 @@
     1. Import the include() function: from django.urls import include, path
     2. Add a URL to urlpatterns:  path('blog/', include('blog.urls'))
 """
-<<<<<<< HEAD
-from django.contrib import admin
-from django.urls import path, include
-
-urlpatterns = [
-    path("api-auth/", include("rest_framework.urls")),
-    path("admin/", admin.site.urls),
-    path("osoby/", include("persons.urls")),
-]
-=======
 from django.urls import path, include
 
 import persons.urls
@@ -65,5 +55,4 @@
 handler400 = pages_views.ErrorPage400View.as_view()
 handler403 = pages_views.ErrorPage403View.as_view()
 handler404 = pages_views.ErrorPage404View.as_view()
-handler500 = pages_views.ErrorPage500View.as_view()
->>>>>>> 98e1961c
+handler500 = pages_views.ErrorPage500View.as_view()