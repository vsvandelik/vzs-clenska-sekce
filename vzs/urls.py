--- conflicted
+++ resolved
@@ -22,7 +22,7 @@
 urlpatterns = [
     path("osoby/", include("persons.urls")),
     path("admin/", admin.site.urls),
-<<<<<<< HEAD
+    path("uzivatele/", include("users.urls")),
     path(
         "kvalifikace/",
         include(
@@ -47,7 +47,4 @@
         ),
         {"feature_type": "equipments"},
     ),
-=======
-    path("uzivatele/", include("users.urls")),
->>>>>>> de0303f4
 ]