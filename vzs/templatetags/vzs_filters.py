--- conflicted
+++ resolved
@@ -57,12 +57,11 @@
     return mark_safe(f"<a href='mailto:{settings.ADMIN_EMAIL}'>{link_text}</a>")
 
 
-<<<<<<< HEAD
 @register.filter
 def negate(value):
     return -value
-=======
+
+  
 @register.simple_tag
 def indentation_by_level(level):
     return "—" * level + " "
->>>>>>> 7da3ddaa
