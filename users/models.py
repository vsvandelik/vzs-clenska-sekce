--- conflicted
+++ resolved
@@ -2,7 +2,7 @@
 from django.contrib.auth.models import AbstractUser, PermissionsMixin, BaseUserManager
 from django.urls import reverse
 
-<<<<<<< HEAD
+from vzs.models import RenderableModelMixin
 from persons.models import Person
 
 
@@ -30,15 +30,9 @@
         return user
 
 
-class User(AbstractUser, PermissionsMixin):
+class User(RenderableModelMixin, AbstractUser, PermissionsMixin):
     objects = UserManager()
 
-=======
-from vzs.models import RenderableModelMixin
-
-
-class User(RenderableModelMixin, AbstractUser, PermissionsMixin):
->>>>>>> baae1c4d
     person = models.OneToOneField(
         "persons.Person", on_delete=models.CASCADE, primary_key=True
     )
