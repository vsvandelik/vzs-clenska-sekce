--- conflicted
+++ resolved
@@ -1,12 +1,8 @@
 {% extends "base.html" %}
 
-<<<<<<< HEAD
-{% load vzs_filters %}
-=======
 {% load static %}
 {% load crispy_forms_tags %}
-{% load render %}
->>>>>>> 5d924ad7
+{% load vzs_filters %}
 
 {% block content %}
     <div class="container-fluid">
