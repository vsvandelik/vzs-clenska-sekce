--- conflicted
+++ resolved
@@ -1,14 +1,10 @@
 {% extends "base.html" %}
 
-<<<<<<< HEAD
+{% load render %}
+
 {% block content %}
     <a href="{% url "users:detail" user.pk %}">Zpět</a>
 
-=======
-{% load render %}
-
-{% block content %}
->>>>>>> baae1c4d
     <h1>Smazat uživatele</h1>
 
     <p>Má být {% render user "inline" %} opravdu smazán?</p>
