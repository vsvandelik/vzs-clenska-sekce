{% extends "base.html" %}

{% load render %}

{% block content %}
    <a href="{% url "users:add" %}">Přidat nového uživatele</a>

    {% comment %} TODO: remove, just for debugging {% endcomment %}
    <div>
        prihlasen:
        {% if user.is_authenticated %}
            {{ user.person }}
        {% else %}
            nikdo
        {% endif %}
    </div>

    <form action="{% url "users:index" %}" method="get">
        {{ user_search_form.as_div }}
        <button type="submit">Hledat</button>
    </form>

    <table>
        <tr>
            <th>Detail</th>
            <th>Osoba</th>
            <th>Povolení</th>
        </tr>
        {% for user in page_obj %}
            <tr>
                <td><a href="{% url "users:detail" user.pk %}">Detail</a></td>
<<<<<<< HEAD
                <td>{{ user.person }}</td>
                <td>{% comment %}TODO: display povoleni{% endcomment %}</td>
=======
                <td>{% render user.person "inline" %}</td>
                <td>TODO</td>
>>>>>>> baae1c4d
            </tr>
        {% endfor %}
    </table>

    <div class="pagination">
        <form action="{% url "users:index" %}" method="get">
            {{ user_search_pagination_form.as_div }}
            <span class="step-links">
                {% if page_obj.has_previous %}
                    <button type="submit" name="page" value="1">&laquo; první</button>
                    <button type="submit" name="page" value="{{ page_obj.previous_page_number }}">předchozí</button>
                {% endif %}

                <span class="current">
                    Page {{ page_obj.number }} of {{ page_obj.paginator.num_pages }}.
                </span>

                {% if page_obj.has_next %}
                    <button type="submit" name="page" value="{{ page_obj.next_page_number }}">další</button>
                    <button type="submit" name="page" value="{{ page_obj.paginator.num_pages }}">poslední &raquo;</button>
                {% endif %}
            </span>
        </form>
    </div>
{% endblock %}<|MERGE_RESOLUTION|>--- conflicted
+++ resolved
@@ -29,13 +29,8 @@
         {% for user in page_obj %}
             <tr>
                 <td><a href="{% url "users:detail" user.pk %}">Detail</a></td>
-<<<<<<< HEAD
-                <td>{{ user.person }}</td>
+                <td>{% render user.person "inline" %}</td>
                 <td>{% comment %}TODO: display povoleni{% endcomment %}</td>
-=======
-                <td>{% render user.person "inline" %}</td>
-                <td>TODO</td>
->>>>>>> baae1c4d
             </tr>
         {% endfor %}
     </table>
