from django import forms
from django import forms
from django.contrib.auth.forms import ReadOnlyPasswordHashField
from django.db.models import Q
from django.contrib import messages
from django.shortcuts import get_object_or_404
from django.contrib.auth import password_validation

from persons.models import Person
from .models import User


class NoRenderWidget(forms.Widget):
    def render(self, *args, **kwargs):
        return ""


no_render_field = {"widget": NoRenderWidget, "label": ""}
userless_people = Person.objects.filter(user__isnull=True)


class CustomModelChoiceInput(forms.HiddenInput):
    """
    Renders a representation of the selected model choice
    in addition to the hidden input while also retaining the render order
    """

    input_type = None

    def __init__(self, queryset, *args, **kwargs):
        super().__init__(*args, **kwargs)
        self.queryset = queryset

    def render(self, name, value, attrs=None, renderer=None):
        input_html = super().render(name, value, attrs, renderer)

        if value:
            obj = get_object_or_404(self.queryset, id=value)
            presentation_html = str(obj)
        else:
            presentation_html = ""

        return presentation_html + input_html

    def get_context(self, name, value, attrs):
        context = super().get_context(name, value, attrs)
        context["widget"]["type"] = "hidden"
        return context


class CustomModelChoiceField(forms.ModelChoiceField):
    """
    ModelChoiceField with CustomModelChoiceInput with the same queryset as its widget
    """

    def __init__(self, *args, **kwargs):
        super().__init__(
            *args, widget=CustomModelChoiceInput(queryset=kwargs["queryset"]), **kwargs
        )


class PersonSearchForm(forms.Form):
    name = "person_search_form"

    person = forms.ModelChoiceField(
        required=False, queryset=userless_people, widget=forms.HiddenInput
    )
    query = forms.CharField(required=False)
    show_all = forms.BooleanField(required=False)
    form_id = forms.CharField(
        required=False, initial="person_search_form", widget=forms.HiddenInput
    )

    def search_people(self):
        if not self.is_valid():
            return []

        if self.cleaned_data["show_all"]:
            return userless_people.all()

        query = self.cleaned_data["query"]

        if query == "":
            return []

        return userless_people.filter(
            Q(first_name__contains=query) | Q(last_name__contains=query)
        )

    def handle(self, request, context):
        context["people"] = self.search_people()


class PersonSelectForm(forms.Form):
    name = "person_select_form"

    person = forms.ModelChoiceField(
        required=False, queryset=userless_people, **no_render_field
    )
    query = forms.CharField(required=False, widget=forms.HiddenInput)
    show_all = forms.BooleanField(required=False, widget=forms.HiddenInput)
    form_id = forms.CharField(
        required=False, initial="person_select_form", widget=forms.HiddenInput
    )

    def handle(self, request, context):
        pass


class UserBaseForm(forms.ModelForm):
    """
    This form is the common base for both UserCreateForm and UserEditForm forms,
    as they both submit a password but only the Create form submits the person.
    """

    class Meta:
        model = User
        fields = ["password"]
        widgets = {"password": forms.PasswordInput}

<<<<<<< HEAD
=======
    field_order = ["person", "password"]

    def clean_password(self):
        raw_password = self.cleaned_data["password"]
        password_validation.validate_password(raw_password)
        return raw_password

>>>>>>> 027bb616
    def save(self, commit=True):
        user = super().save(commit=False)
        user.set_password(self.cleaned_data["password"])
        if commit:
            user.save()
        return user


class UserCreateForm(UserBaseForm):
    class Meta(UserBaseForm.Meta):
        fields = UserBaseForm.Meta.fields + ["person"]

    person = CustomModelChoiceField(queryset=userless_people)

    field_order = ["person", "password"]


class UserSearchForm(forms.Form):
    name_query = forms.CharField(required=False)
    show_all = forms.BooleanField(required=False)

    def search_users(self):
        if not self.is_valid():
            return User.objects.none()

        if self.cleaned_data["show_all"]:
            return User.objects.all()

        query = self.cleaned_data["name_query"]

        if query == "":
            return User.objects.none()

        return User.objects.filter(
            Q(person__first_name__contains=query) | Q(person__last_name__contains=query)
        )


class UserSearchPaginationForm(forms.Form):
    name_query = forms.CharField(required=False, widget=forms.HiddenInput)
    show_all = forms.BooleanField(required=False, widget=forms.HiddenInput)
    page = forms.IntegerField(required=False, min_value=1, **no_render_field)


class UserEditForm(UserBaseForm):
    pass<|MERGE_RESOLUTION|>--- conflicted
+++ resolved
@@ -118,16 +118,11 @@
         fields = ["password"]
         widgets = {"password": forms.PasswordInput}
 
-<<<<<<< HEAD
-=======
-    field_order = ["person", "password"]
-
     def clean_password(self):
         raw_password = self.cleaned_data["password"]
         password_validation.validate_password(raw_password)
         return raw_password
 
->>>>>>> 027bb616
     def save(self, commit=True):
         user = super().save(commit=False)
         user.set_password(self.cleaned_data["password"])
