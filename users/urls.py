--- conflicted
+++ resolved
@@ -7,10 +7,7 @@
 urlpatterns = [
     path("", views.IndexView.as_view(), name="index"),
     path("pridat/", views.UserCreateView.as_view(), name="add"),
-<<<<<<< HEAD
-    path("<int:pk>/upravit", views.UserEditView.as_view(), name="edit"),
-=======
     path("<int:pk>/", views.DetailView.as_view(), name="detail"),
     path("<int:pk>/smazat", views.UserDeleteView.as_view(), name="delete"),
->>>>>>> 027bb616
+    path("<int:pk>/upravit", views.UserEditView.as_view(), name="edit"),
 ]