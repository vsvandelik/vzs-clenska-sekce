from django.views import generic
from django.urls import reverse, reverse_lazy
from django.contrib import messages
from django.utils.translation import gettext_lazy as _
from django.contrib.messages.views import SuccessMessageMixin
from django.contrib.auth import views as auth_views
from django.contrib.auth import models as auth_models
from django.utils.functional import SimpleLazyObject
from django.http import (
    HttpResponseRedirect,
    HttpResponseForbidden,
    HttpResponseBadRequest,
)
from django.contrib.auth.mixins import LoginRequiredMixin
from django.contrib.auth import authenticate, login as auth_login
from django.shortcuts import redirect
from django.core.exceptions import ObjectDoesNotExist

from .backends import GoogleBackend
from persons.models import Person
from .models import User, Permission
from . import forms


class UserCreateView(SuccessMessageMixin, generic.edit.CreateView):
    template_name = "users/create.html"
    form_class = forms.UserCreateForm
    queryset = Person.objects.filter(user__isnull=True)

    def get_success_url(self):
        return reverse("persons:detail", kwargs={"pk": self.person.pk})

    def get_success_message(self, cleaned_data):
        return _(f"{self.object} byl úspěšně přidán.")

    def get_initial(self):
        return {"person": self.request.GET.get("person")}

    def dispatch(self, request, *args, **kwargs):
        self.person = self.get_object()
        return super().dispatch(request, *args, **kwargs)

    def get_form_kwargs(self):
        kwargs = super().get_form_kwargs()

        if "person" not in kwargs:
            kwargs["person"] = self.person

        return kwargs

    def get_context_data(self, **kwargs):
        context = super().get_context_data(**kwargs)

        if "people" not in context:
            context["people"] = Person.objects.filter(user__isnull=True)

        if "user_create_form" not in context:
            context["user_create_form"] = context["form"]

        if "person_select_form" not in context:
            context["person_select_form"] = forms.PersonSelectForm(self.request.GET)

        if "person" not in context:
            context["person"] = self.person

        return context


class IndexView(generic.list.ListView):
    model = User
    template_name = "users/index.html"
    context_object_name = "users"


class DetailView(generic.detail.DetailView):
    model = User
    template_name = "users/detail.html"


class UserDeleteView(SuccessMessageMixin, generic.edit.DeleteView):
    model = User
    template_name = "users/delete.html"

    def get_success_url(self):
        return reverse("persons:detail", kwargs={"pk": self.person.pk})

    def form_valid(self, form):
        # success_message is sent after object deletion so we need to save the data
        # we will need later
        self.user_representation = str(self.object)
        self.person = self.object.person
        return super().form_valid(form)

    def get_success_message(self, cleaned_data):
        return _(f"{self.user_representation} byl úspěšně odstraněn.")


class UserChangePasswordView(SuccessMessageMixin, generic.edit.UpdateView):
    model = User
    template_name = "users/change_password.html"
    form_class = forms.UserChangePasswordForm
    success_message = _("Heslo bylo úspěšně změněno.")

    def get_success_url(self):
        return reverse("persons:detail", kwargs={"pk": self.object.pk})


def set_active_person(request, person):
    request.session["_active_person_pk"] = person.pk


class LoginView(auth_views.LoginView):
    template_name = "users/login.html"
    authentication_form = forms.LoginForm
    redirect_authenticated_user = True

    def get_success_url(self):
        return reverse("persons:detail", kwargs={"pk": self.request.user.person.pk})

    def form_valid(self, form):
        response = super().form_valid(form)

        set_active_person(self.request, self.request.user.person)

        return response


class ChangeActivePersonView(LoginRequiredMixin, generic.edit.BaseFormView):
    http_method_names = ["post"]
    form_class = forms.ChangeActivePersonForm

    def get_form_kwargs(self):
        kwargs = super().get_form_kwargs()
        kwargs["user"] = self.request.user
        return kwargs

    def form_valid(self, form):
        request = self.request
        user = request.user

        new_active_person = form.cleaned_data["person"]

        if new_active_person in user.person.get_managed_persons():
            set_active_person(request, new_active_person)
            messages.success(request, _("Aktivní osoba úspěšně změněna."))
        else:
            return HttpResponseForbidden(
                _("Vybraná osoba není spravována přihlášenou osobou.")
            )

        return HttpResponseRedirect(
            request.META.get("HTTP_REFERER", reverse_lazy("persons:index"))
        )


class PermissionsView(generic.list.ListView):
    model = Permission
    template_name = "users/permissions.html"
    context_object_name = "permissions"


class PermissionDetailView(generic.detail.DetailView):
    model = Permission
    template_name = "users/permission_detail.html"


class UserAssignRemovePermissionView(
    SuccessMessageMixin, generic.detail.SingleObjectMixin, generic.edit.FormView
):
    form_class = forms.UserAssignRemovePermissionForm

    def dispatch(self, request, *args, **kwargs):
        self.object = self.get_object(queryset=User.objects.all())
        return super().dispatch(request, *args, **kwargs)

    def get_success_url(self):
        return reverse("persons:detail", kwargs={"pk": self.object.person.pk})

    def _change_user_permission(self, user, permission):
        pass

    def form_valid(self, form):
        user = self.object
        permission = form.cleaned_data["permission"]

        self._change_user_permission(user, permission)

        return super().form_valid(form)


class UserAssignPermissionView(
    generic.list.MultipleObjectMixin, UserAssignRemovePermissionView
):
    template_name = "users/assign_permission.html"
    success_message = _("Povolení úspěšně přidáno.")

    def get_context_data(self, **kwargs):
        self.object_list = self.get_queryset()
        return super().get_context_data(**kwargs)

    def get_queryset(self):
        # TODO should be:
        # return Permission.objects.difference(self.object.user_permissions.all())
        # but SQlite doesn't support it, change when we start using PostgreSQL
        return Permission.objects.all()

    def _change_user_permission(self, user, permission):
        user.user_permissions.add(permission)

<<<<<<< HEAD

class UserRemovePermissionView(UserAssignRemovePermissionView):
    http_method_names = ["post"]
    success_message = _("Povolení úspěšně odebráno.")

    def _change_user_permission(self, user, permission):
        user.user_permissions.remove(permission)
=======
        return super().form_valid(form)


class GoogleLoginView(generic.base.RedirectView):
    http_method_names = ["post"]

    def get_redirect_url(self, *args, **kwargs):
        return GoogleBackend.get_redirect_url(self.request, "users:google-auth")


class GoogleAuthView(generic.base.View):
    def _error(self, request, message):
        messages.error(request, message)
        return redirect("users:login")

    def get(self, request, *args, **kwargs):
        code = request.GET.get("code", "")

        try:
            user = authenticate(request, code=code)
        except User.DoesNotExist:
            return self._error(
                request,
                _(
                    "Přihlášení se nezdařilo, protože osoba s danou e-mailovou adresou nemá založený účet."
                ),
            )
        except Person.DoesNotExist:
            return self._error(
                request,
                _(
                    "Přihlášení se nezdařilo, protože osoba s danou e-mailovou adresou neexistuje."
                ),
            )

        if user is None:
            return self._error(request, _("Přihlášení se nezdařilo."))

        auth_login(request, user)
        set_active_person(request, request.user.person)

        return redirect("persons:detail", pk=request.user.person.pk)
>>>>>>> 9e8a2e1f
<|MERGE_RESOLUTION|>--- conflicted
+++ resolved
@@ -188,37 +188,6 @@
         return super().form_valid(form)
 
 
-class UserAssignPermissionView(
-    generic.list.MultipleObjectMixin, UserAssignRemovePermissionView
-):
-    template_name = "users/assign_permission.html"
-    success_message = _("Povolení úspěšně přidáno.")
-
-    def get_context_data(self, **kwargs):
-        self.object_list = self.get_queryset()
-        return super().get_context_data(**kwargs)
-
-    def get_queryset(self):
-        # TODO should be:
-        # return Permission.objects.difference(self.object.user_permissions.all())
-        # but SQlite doesn't support it, change when we start using PostgreSQL
-        return Permission.objects.all()
-
-    def _change_user_permission(self, user, permission):
-        user.user_permissions.add(permission)
-
-<<<<<<< HEAD
-
-class UserRemovePermissionView(UserAssignRemovePermissionView):
-    http_method_names = ["post"]
-    success_message = _("Povolení úspěšně odebráno.")
-
-    def _change_user_permission(self, user, permission):
-        user.user_permissions.remove(permission)
-=======
-        return super().form_valid(form)
-
-
 class GoogleLoginView(generic.base.RedirectView):
     http_method_names = ["post"]
 
@@ -258,4 +227,31 @@
         set_active_person(request, request.user.person)
 
         return redirect("persons:detail", pk=request.user.person.pk)
->>>>>>> 9e8a2e1f
+
+
+class UserAssignPermissionView(
+    generic.list.MultipleObjectMixin, UserAssignRemovePermissionView
+):
+    template_name = "users/assign_permission.html"
+    success_message = _("Povolení úspěšně přidáno.")
+
+    def get_context_data(self, **kwargs):
+        self.object_list = self.get_queryset()
+        return super().get_context_data(**kwargs)
+
+    def get_queryset(self):
+        # TODO should be:
+        # return Permission.objects.difference(self.object.user_permissions.all())
+        # but SQlite doesn't support it, change when we start using PostgreSQL
+        return Permission.objects.all()
+
+    def _change_user_permission(self, user, permission):
+        user.user_permissions.add(permission)
+
+
+class UserRemovePermissionView(UserAssignRemovePermissionView):
+    http_method_names = ["post"]
+    success_message = _("Povolení úspěšně odebráno.")
+
+    def _change_user_permission(self, user, permission):
+        user.user_permissions.remove(permission)