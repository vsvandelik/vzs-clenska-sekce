from django.views import generic
from django.urls import reverse, reverse_lazy
from django.contrib import messages
from django.utils.translation import gettext_lazy as _

from .models import User
from . import forms


class CustomCreateMixin(generic.edit.CreateView):
    """
    Allows having multiple additional GET forms in one CreateView
    The purpose is for the GET forms to fill some hidden fields
    of the main POST form of the CreateView
    """

    get_form_classes = []

    def get_initial(self, form_class=None):
        if form_class == None:
            form_class = self.form_class

        return {
            declared_field: self.request.GET.get(declared_field)
            for declared_field in form_class.declared_fields
            if declared_field != "form_id"
        }

    def success_message(self):
        return _(f"{str(self.object)} úspěšně přidán.")

    def form_valid(self, form):
        result = super().form_valid(form)

        messages.success(self.request, self.success_message())

        return result

    def get_context_data(self, **kwargs):
        form_id = self.request.GET.get("form_id")

        for form_class in self.get_form_classes:
            form_name = form_class.name

            if form_id == form_name:
                form = form_class(self.request.GET)
            else:
                form = form_class(initial=self.get_initial(form_class))

            kwargs[form_name] = form

        for form_class in self.get_form_classes:
            form_name = form_class.name
            kwargs[form_name].handle(self.request, kwargs)

        return super().get_context_data(**kwargs)


class UserCreateView(CustomCreateMixin):
    template_name = "users/create.html"
    form_class = forms.UserCreateForm
    success_url = reverse_lazy("users:add")
    get_form_classes = [forms.PersonSearchForm, forms.PersonSelectForm]


class IndexView(generic.list.ListView):
    template_name = "users/index.html"
    context_object_name = "users"
    paginate_by = 2

    def get_queryset(self):
        self.user_search_form = forms.UserSearchForm(self.request.GET)
        self.user_search_pagination_form = forms.UserSearchPaginationForm(
            self.request.GET
        )
        return self.user_search_form.search_users()

    def get_context_data(self, **kwargs):
        kwargs["user_search_form"] = self.user_search_form
        kwargs["user_search_pagination_form"] = self.user_search_pagination_form
        return super().get_context_data(**kwargs)


<<<<<<< HEAD
class UserEditView(generic.edit.UpdateView):
    model = User
    template_name = "users/edit.html"
    form_class = forms.UserEditForm
=======
class DetailView(generic.detail.DetailView):
    model = User
    template_name = "users/detail.html"
>>>>>>> bace7de3
<|MERGE_RESOLUTION|>--- conflicted
+++ resolved
@@ -81,13 +81,12 @@
         return super().get_context_data(**kwargs)
 
 
-<<<<<<< HEAD
+class DetailView(generic.detail.DetailView):
+    model = User
+    template_name = "users/detail.html"
+
+
 class UserEditView(generic.edit.UpdateView):
     model = User
     template_name = "users/edit.html"
-    form_class = forms.UserEditForm
-=======
-class DetailView(generic.detail.DetailView):
-    model = User
-    template_name = "users/detail.html"
->>>>>>> bace7de3
+    form_class = forms.UserEditForm