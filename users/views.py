--- conflicted
+++ resolved
@@ -64,20 +64,6 @@
     get_form_classes = [forms.PersonSearchForm, forms.PersonSelectForm]
 
 
-<<<<<<< HEAD
-class UserDeleteView(SuccessMessageMixin, views.DeleteView):
-    model = User
-    template_name = "users/delete.html"
-    success_url = reverse_lazy("users:index")
-
-    def form_valid(self, form):
-        # success_message is sent after object deletion so we need to save the person
-        self.person = self.object.person
-        return super().form_valid(form)
-
-    def get_success_message(self, cleaned_data):
-        return f"Uživatel osoby {self.person} byl úspěšně odstraněn."
-=======
 class IndexView(generic.list.ListView):
     template_name = "users/index.html"
     context_object_name = "users"
@@ -99,4 +85,17 @@
 class DetailView(generic.detail.DetailView):
     model = User
     template_name = "users/detail.html"
->>>>>>> bace7de3
+
+
+class UserDeleteView(SuccessMessageMixin, views.DeleteView):
+    model = User
+    template_name = "users/delete.html"
+    success_url = reverse_lazy("users:index")
+
+    def form_valid(self, form):
+        # success_message is sent after object deletion so we need to save the person
+        self.person = self.object.person
+        return super().form_valid(form)
+
+    def get_success_message(self, cleaned_data):
+        return f"Uživatel osoby {self.person} byl úspěšně odstraněn."