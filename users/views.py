--- conflicted
+++ resolved
@@ -1,4 +1,3 @@
-<<<<<<< HEAD
 from . import forms
 from .backends import GoogleBackend
 from .models import User, Permission
@@ -17,51 +16,23 @@
 from django.contrib.auth import (
     views as auth_views,
     models as auth_models,
+    login as auth_login,
     authenticate,
-    login as auth_login,
+    update_session_auth_hash,
 )
 from django.contrib.auth.mixins import (
     LoginRequiredMixin,
     PermissionRequiredMixin as DjangoPermissionRequiredMixin,
 )
-from django.utils.functional import SimpleLazyObject
 from django.http import (
     HttpResponseRedirect,
     HttpResponseForbidden,
     HttpResponseBadRequest,
 )
-from django.contrib.auth.mixins import LoginRequiredMixin
-=======
-from django.contrib import messages
->>>>>>> 84ac2336
-from django.contrib.auth import (
-    authenticate,
-    login as auth_login,
-    update_session_auth_hash,
-)
-from django.contrib.auth import views as auth_views
-from django.contrib.auth.mixins import LoginRequiredMixin
-from django.contrib.messages.views import SuccessMessageMixin
 from django.core.exceptions import ImproperlyConfigured
 from django.core.mail import send_mail
-from django.http import (
-    HttpResponseRedirect,
-    HttpResponseForbidden,
-)
 from django.shortcuts import redirect
-from django.urls import reverse, reverse_lazy
-from django.utils.translation import gettext_lazy as _
-from django.views import generic
-
-<<<<<<< HEAD
-=======
-from persons.models import Person
-from vzs import settings
-from . import forms
-from .backends import GoogleBackend
-from .models import User, Permission
-from .utils import get_random_password
->>>>>>> 84ac2336
+
 
 class PermissionRequiredMixin(DjangoPermissionRequiredMixin):
     permission_required = None
