from django.contrib.auth import authenticate, login, update_session_auth_hash
from django.contrib.auth.views import LoginView as BaseLoginView
from django.contrib.auth.views import LogoutView as BaseLogoutView
from django.contrib.auth.views import RedirectURLMixin
from django.contrib.messages import error as error_message
from django.contrib.messages import success as success_message
from django.contrib.messages.views import SuccessMessageMixin
from django.core.exceptions import ImproperlyConfigured, PermissionDenied
from django.http import Http404, HttpResponseRedirect
from django.shortcuts import get_object_or_404, redirect
from django.urls import reverse, reverse_lazy
from django.utils.translation import gettext_lazy as _
from django.views.generic.base import RedirectView, View
from django.views.generic.detail import DetailView, SingleObjectMixin
from django.views.generic.edit import (
    BaseFormView,
    CreateView,
    DeleteView,
    FormMixin,
    FormView,
    UpdateView,
)
from django.views.generic.list import ListView, MultipleObjectMixin

from persons.models import Person
from vzs.settings import LOGIN_REDIRECT_URL, SERVER_DOMAIN, SERVER_PROTOCOL
<<<<<<< HEAD

=======
from vzs.utils import send_mail
>>>>>>> f4596338
from .backends import GoogleBackend
from .forms import (
    ChangeActivePersonForm,
    LoginForm,
    LogoutForm,
    UserAssignRemovePermissionForm,
    UserChangePasswordForm,
    UserChangePasswordOldAndRepeatForm,
    UserChangePasswordRepeatForm,
    UserCreateForm,
    UserResetPasswordRequestForm,
)
from .models import Permission, ResetPasswordToken, User
from .permissions import (
    PermissionRequiredMixin,
    UserCreateDeletePermissionMixin,
    UserGeneratePasswordPermissionMixin,
    UserManagePermissionsPermissionMixin,
    LoginRequiredMixin,
)
from .utils import create_random_password


class UserCreateView(UserCreateDeletePermissionMixin, SuccessMessageMixin, CreateView):
    """
    Creates a new user.

    **Success redirection view**: :class:`persons.views.PersonDetailView`
    of the person whose user account was created.

    **Permissions**:

    Users that can manage the person's membership type.

    **Request body parameters**:

    * ``person``: The ID of the person for whom a user account should be created.
    """

    form_class = UserCreateForm
    """:meta private:"""

    queryset = Person.objects.filter(user__isnull=True)
    """:meta private:"""

    template_name = "users/create.html"
    """:meta private:"""

    def get_success_url(self):
        """:meta private:"""

        return reverse("persons:detail", kwargs={"pk": self.person.pk})

    def get_success_message(self, cleaned_data):
        """:meta private:"""

        return _(f"{self.object} byl úspěšně přidán.")

    def dispatch(self, request, *args, **kwargs):
        """:meta private:"""

        self.person = self.get_object()
        if self.person.email is None:
            error_message(
                request,
                _(
                    "Nelze vytvořit uživatelský účet, protože osoba nemá vyplněnou e-mailovou adresu."
                ),
            )
            return HttpResponseRedirect(self.get_success_url())
        return super().dispatch(request, *args, **kwargs)

    def get_form_kwargs(self):
        """:meta private:"""

        kwargs = super().get_form_kwargs()

        kwargs["person"] = self.person

        return kwargs

    def get_context_data(self, **kwargs):
        """
        *   ``person``
        """

        kwargs.setdefault("person", self.person)

        return super().get_context_data(**kwargs)


class UserDeleteView(UserCreateDeletePermissionMixin, SuccessMessageMixin, DeleteView):
    """
    Deletes an existing user.

    **Success redirection view**: :class:`persons.views.PersonDetailView`
    of the person whose user account was created.

    **Permissions**:

    Users that can manage the person's membership type.

    **Path parameters**:

    *   ``pk``: The ID of the user to be deleted.
    """

    context_object_name = "user_object"
    """:meta private:"""

    model = User
    """:meta private:"""

    template_name = "users/delete.html"
    """:meta private:"""

    def dispatch(self, request, *args, **kwargs):
        """:meta private:"""

        self.person = self.get_object().person
        return super().dispatch(request, *args, **kwargs)

    def get_success_url(self):
        """:meta private:"""

        return reverse("persons:detail", kwargs={"pk": self.person.pk})

    def form_valid(self, form):
        """:meta private:"""

        # success_message is sent after object deletion so we need to save the data
        # we will need later
        self.user_representation = str(self.object)
        self.person = self.object.person
        return super().form_valid(form)

    def get_success_message(self, cleaned_data):
        """:meta private:"""

        return _(f"{self.user_representation} byl úspěšně odstraněn.")


class UserChangePasswordBaseMixin(UpdateView):
    """
    A base view for changing an existing user's password.

    Logs out the user whose password changed.

    **Success redirection view**: :class:`persons.views.PersonDetailView` of the person
    whose user account's password was changed.
    """

    context_object_name = "user_object"
    """:meta private:"""

    model = User
    """:meta private:"""

    def dispatch(self, request, *args, **kwargs):
        """:meta private:"""

        self.object = self.get_object()
        return super().dispatch(request, *args, **kwargs)

    def get_success_url(self):
        """:meta private:"""

        return reverse("persons:detail", kwargs={"pk": self.object.pk})

    def get_form_kwargs(self):
        """:meta private:"""

        # a weird trick that ensures that the logged in user instance gets the changes
        kwargs = super().get_form_kwargs()

        if self.request.user == self.object:
            kwargs.update({"instance": self.request.user})

        return kwargs

    def form_valid(self, form):
        """:meta private:"""

        self.object = form.save()

        update_session_auth_hash(self.request, self.object)

        return FormMixin.form_valid(self, form)


class UserChangePasswordMixin(SuccessMessageMixin, UserChangePasswordBaseMixin):
    """:meta private:"""

    success_message = _("Heslo bylo úspěšně změněno.")
    template_name = "users/change_password.html"


class UserChangePasswordSelfView(LoginRequiredMixin, UserChangePasswordMixin):
    """
    Changes the password of the currently logged in user.

    **Success redirection view**: :class:`persons.views.MyProfileView`

    **Request body parameters**:

    *   ``password``
    *   ``password_repeat`` - For validation purposes only.
    *   ``password_old`` - For validation purposes only.
    """

    form_class = UserChangePasswordOldAndRepeatForm

    def get_object(self, queryset=None):
        """:meta private:"""

        return self.request.active_person.user

    def get_success_url(self):
        """:meta private:"""

        return reverse("my-profile:index")


class UserChangePasswordOtherView(PermissionRequiredMixin, UserChangePasswordMixin):
    """
    Changes password of other users.

    **Success redirection view**: :class:`persons.views.PersonDetailView` of the person
    whose user account's password was changed.

    **Permissions**:

    Superusers.

    **Request body parameters**:

    *   ``password``
    *   ``password_repeat`` - For validation purposes only.

    **Path parameters**:

    *   ``pk`` - The ID of the person whose account password should be changed.
    """

    form_class = UserChangePasswordRepeatForm
    """:meta private:"""

    permissions_formula_GET = [["superuser"]]
    permissions_formula_POST = permissions_formula_GET
    """:meta private:"""


class UserGenerateNewPasswordView(
    UserGeneratePasswordPermissionMixin,
    SuccessMessageMixin,
    UserChangePasswordBaseMixin,
):
    """
    Generates a new random password for a user.

    Sends an email with the new password to the person.

    **Success redirection view**: :class:`persons.views.PersonDetailView` of the person
    whose user account's password was changed.

    **Permissions**:

    Users that can manage the person's membership type except the edited user.

    **Path parameters**:

    *   ``pk`` - The ID of the person whose account password should be changed.
    """

    form_class = UserChangePasswordForm
    """:meta private:"""

    http_method_names = ["post"]
    """:meta private:"""

    success_message = _("Heslo bylo úspěšně vygenerováno a zasláno osobě e-mailem.")
    """:meta private:"""

    def get_form_kwargs(self):
        """:meta private:"""

        kwargs = super().get_form_kwargs()

        self.password = create_random_password()

        kwargs["data"] = {"password": self.password}

        return kwargs

    def form_valid(self, form):
        """:meta private:"""

        response = super().form_valid(form)

        send_mail(
            subject="Vaše heslo bylo změněno",
            message=_(f"Vaše heslo bylo změněno administrátorem na {self.password}."),
            recipient_list=[self.object.person.email],
        )

        return response


def set_active_person(request, person):
    """
    Sets the active person in the session.
    """

    request.session["_active_person_pk"] = person.pk


class LoginView(BaseLoginView):
    """
    Logs in users.

    Also sets the active person to the owner of the user account.

    **Request body parameters**:

    *   ``email``
    *   ``password``
    """

    authentication_form = LoginForm
    """:meta private:"""

    redirect_authenticated_user = True
    """:meta private:"""

    template_name = "users/login.html"
    """:meta private:"""

    def form_valid(self, form):
        """:meta private:"""

        response = super().form_valid(form)

        set_active_person(self.request, self.request.user.person)

        return response


class ChangeActivePersonView(LoginRequiredMixin, BaseFormView):
    """
    Changes the active person.

    **Success redirection view**: The page from which the request originated.

    **Permissions**:

    Logged in users changing to a person they manage.

    **Request body parameters**:

    *   ``person``: The ID of the person to be set as the active person.
    """

    form_class = ChangeActivePersonForm
    """:meta private:"""

    http_method_names = ["post"]
    """:meta private:"""

    def form_valid(self, form):
        """:meta private:"""

        request = self.request
        user = request.user

        new_active_person = form.cleaned_data["person"]

        if new_active_person in user.person.get_managed_persons():
            set_active_person(request, new_active_person)
            success_message(request, _("Aktivní osoba úspěšně změněna."))
        else:
            raise PermissionDenied(
                _("Vybraná osoba není spravována přihlášenou osobou.")
            )

        return HttpResponseRedirect(
            request.META.get("HTTP_REFERER", reverse_lazy("pages:home"))
        )


class PermissionsView(UserManagePermissionsPermissionMixin, ListView):
    """
    Displays all permissions.

    **Permissions**:

    Users with the ``povoleni`` permission.
    """

    context_object_name = "permissions"
    """:meta private:"""

    model = Permission
    """:meta private:"""

    template_name = "users/permissions.html"
    """:meta private:"""


class PermissionDetailView(UserManagePermissionsPermissionMixin, DetailView):
    """
    A view for displaying a permission detail.

    **Permissions**:

    Users with the ``povoleni`` permission.

    **Path parameters**:

    *   ``pk``: The ID of the permission to be displayed.
    """

    model = Permission
    """:meta private:"""

    template_name = "users/permission_detail.html"
    """:meta private:"""


class UserAssignRemovePermissionView(
    UserManagePermissionsPermissionMixin,
    SuccessMessageMixin,
    SingleObjectMixin,
    FormView,
):
    """
    A base view for assigning or removing a permission from a user.

    **Success redirection view**: :class:`persons.views.PersonDetailView` of the person
    whose user account's permissions were changed.

    **Permissions**:

    Users with the ``povoleni`` permission.

    **Request body parameters**:

    *   ``permission``: The ID of the permission to be assigned or removed.

    **Path parameters**:

    *   ``pk``: The ID of the person whose account's permissions should be changed.
    """

    form_class = UserAssignRemovePermissionForm
    """:meta private:"""

    def dispatch(self, request, *args, **kwargs):
        """:meta private:"""

        self.object = self.get_object(queryset=User.objects.all())
        return super().dispatch(request, *args, **kwargs)

    def get_success_url(self):
        """:meta private:"""

        return reverse("persons:detail", kwargs={"pk": self.object.person.pk})

    @staticmethod
    def change_user_permission(user, permission):
        """
        Callback to handle permission assignment change.
        """

        raise ImproperlyConfigured("_change_user_permission needs to be overridden.")

    def form_valid(self, form):
        """:meta private:"""

        user = self.object
        permission = form.cleaned_data["permission"]

        self.change_user_permission(user, permission)

        return super().form_valid(form)


class GoogleLoginView(RedirectView):
    """
    Google authentication entry view.

    The Google authentication redirection callback is :class:`GoogleAuthView`.
    It is passed the ``next`` request body parameter.

    **Success redirection view**: Google authentication page.

    **Request body parameters**:

    *   ``next``: The final URL to redirect to after successful authentication.
    """

    http_method_names = ["post"]
    """:meta private:"""

    def get_redirect_url(self, *args, **kwargs):
        """:meta private:"""

        next_redirect = self.request.POST.get("next", "")

        return GoogleBackend.create_redirect_url(
            self.request, "users:google-auth", next_redirect
        )


class GoogleAuthView(RedirectURLMixin, View):
    """
    Serves as Google authentication callback.

    Authenticates the user, logs them in and redirects to the final URL.

    **Success redirection view**: The URL passed in the ``state`` query parameter.

    **Query parameters**:

    *   ``code``: The authentication code.
    *   ``state``: The encoded final URL to redirect to after successful authentication.
    """

    http_method_names = ["get"]
    """:meta private:"""

    next_page = LOGIN_REDIRECT_URL
    """:meta private:"""

    redirect_field_name = "state"
    """:meta private:"""

    def _error(self, request, message):
        error_message(request, message)
        return redirect("users:login")

    def get(self, request, *args, **kwargs):
        """:meta private:"""

        code = request.GET.get("code")

        try:
            user = authenticate(request, code=code)
        except User.DoesNotExist:
            return self._error(
                request,
                _(
                    "Přihlášení se nezdařilo, protože osoba s danou e-mailovou adresou nemá založený účet."
                ),
            )
        except Person.DoesNotExist:
            return self._error(
                request,
                _(
                    "Přihlášení se nezdařilo, protože osoba s danou e-mailovou adresou neexistuje."
                ),
            )

        if user is None:
            return self._error(request, _("Přihlášení se nezdařilo."))

        login(request, user)
        set_active_person(request, request.user.person)

        return HttpResponseRedirect(self.get_success_url())

    def get_redirect_url(self):
        """:meta private:"""

        return GoogleBackend.state_decode(super().get_redirect_url())


class UserAssignPermissionView(MultipleObjectMixin, UserAssignRemovePermissionView):
    """
    A view for assigning a permission to a user.

    **Success redirection view**: :class:`persons.views.PersonDetailView` of the person
    whose user account's permissions were changed.

    **Permissions**:

    Users with the ``povoleni`` permission.

    **Request body parameters**:

    *   ``permission``: The ID of the permission to be assigned.

    **Path parameters**:

    *   ``pk``: The ID of the person whose account's permissions should be changed.
    """

    success_message = _("Povolení úspěšně přidáno.")
    """:meta private:"""

    template_name = "users/assign_permission.html"
    """:meta private:"""

    def get_context_data(self, **kwargs):
        """
        *   ``person``
        """

        self.object_list = self.get_queryset()

        kwargs.setdefault("person", self.object.person)

        return super().get_context_data(**kwargs)

    def get_queryset(self):
        """:meta private:"""

        # TODO should be:
        # return Permission.objects.difference(self.object.user_permissions.all())
        # but SQlite doesn't support it, change when we start using PostgreSQL
        return Permission.objects.all()

    @staticmethod
    def change_user_permission(user, permission):
        """
        Assigns the permission.
        """

        user.user_permissions.add(permission)


class UserRemovePermissionView(UserAssignRemovePermissionView):
    """
    A view for removing a permission from a user.

    **Success redirection view**: :class:`persons.views.PersonDetailView` of the person
    whose user account's permissions were changed.

    **Permissions**:

    Users with the ``povoleni`` permission.

    **Request body parameters**:

    *   ``permission``: The ID of the permission to be removed.

    **Path parameters**:

    *   ``pk``: The ID of the person whose account's permissions should be changed.
    """

    http_method_names = ["post"]
    """:meta private:"""

    success_message = _("Povolení úspěšně odebráno.")
    """:meta private:"""

    @staticmethod
    def change_user_permission(user, permission):
        """
        Removes the permission.
        """

        user.user_permissions.remove(permission)


class UserResetPasswordRequestView(SuccessMessageMixin, CreateView):
    """
    Requests a password reset for a user with the given email.

    Creates a password reset token and sends an email with a password reset link.

    **Success redirection view**: :class:`users.views.LoginView`

    **Request body parameters**:

    *   ``email``
    """

    form_class = UserResetPasswordRequestForm
    """:meta private:"""

    success_message = _("E-mail s odkazem pro změnu hesla byl odeslán.")
    """:meta private:"""

    success_url = reverse_lazy("users:login")
    """:meta private:"""

    template_name = "users/reset-password-request.html"
    """:meta private:"""

    def form_valid(self, form: UserResetPasswordRequestForm):
        """:meta private:"""

        response = super().form_valid(form)

        if form.user_found:
            token = self.object

            link = (
                f"{SERVER_PROTOCOL}://{SERVER_DOMAIN}"
                f"{reverse('users:reset-password')}?token={token.key}"
            )

            send_mail(
                subject=_("Zapomenuté heslo"),
                message=_("Nasledujte následující odkaz pro změnu hesla: {0}").format(
                    link
                ),
                recipient_list=[token.user.person.email],
            )

        return response


class UserResetPasswordView(SuccessMessageMixin, UpdateView):
    """
    Handles password reset requests. Deletes the token after the password is changed.

    This is the view that the user is redirected to after clicking the link
    in the password reset email.

    404 if the token has expired.

    **Success redirection view**: :class:`users.views.LoginView`

    **Query parameters**:

    *   ``token``: The password reset token.
    """

    form_class = UserChangePasswordRepeatForm
    """:meta private:"""

    success_message = _("Heslo změněno.")
    """:meta private:"""

    success_url = reverse_lazy("users:login")
    """:meta private:"""

    template_name = "users/reset-password.html"
    """:meta private:"""

    def get_object(self, queryset=None):
        """:meta private:"""

        token_key = self.request.GET.get("token")

        if token_key is None:
            raise Http404()

        token = get_object_or_404(
            ResetPasswordToken.objects.exclude(ResetPasswordToken.has_expired),
            key=token_key,
        )

        self.token = token

        return token.user

    def form_valid(self, form):
        """:meta private:"""

        response = super().form_valid(form)

        self.token.delete()

        return response


class LogoutView(BaseLogoutView):
    """
    Logs out the user.

    Sets a ``logout_remember`` cookie variable if the user doesn't want
    to confirm logouts anymore.

    **Request body parameters**:

    *   ``remember``: If set to ``true``,
        the user won't be asked to confirm logouts anymore.
    """

    def post(self, request, *args, **kwargs):
        """:meta private:"""

        form = LogoutForm(request.POST)

        response = super().post(request, *args, **kwargs)

        if form.is_valid() and form.cleaned_data["remember"]:
            response.set_cookie("logout_remember", "true")

        return response<|MERGE_RESOLUTION|>--- conflicted
+++ resolved
@@ -24,11 +24,8 @@
 
 from persons.models import Person
 from vzs.settings import LOGIN_REDIRECT_URL, SERVER_DOMAIN, SERVER_PROTOCOL
-<<<<<<< HEAD
-
-=======
 from vzs.utils import send_mail
->>>>>>> f4596338
+
 from .backends import GoogleBackend
 from .forms import (
     ChangeActivePersonForm,
@@ -43,11 +40,11 @@
 )
 from .models import Permission, ResetPasswordToken, User
 from .permissions import (
+    LoginRequiredMixin,
     PermissionRequiredMixin,
     UserCreateDeletePermissionMixin,
     UserGeneratePasswordPermissionMixin,
     UserManagePermissionsPermissionMixin,
-    LoginRequiredMixin,
 )
 from .utils import create_random_password
 
