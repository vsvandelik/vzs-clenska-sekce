from django.views import generic
from django.urls import reverse, reverse_lazy
from django.contrib import messages
from django.utils.translation import gettext_lazy as _
from django.contrib.messages.views import SuccessMessageMixin
from django.contrib.auth import views as auth_views
<<<<<<< HEAD
from django.utils.functional import SimpleLazyObject
from django.http import HttpResponseRedirect, HttpResponseForbidden
from django.contrib.auth.mixins import LoginRequiredMixin
=======
from django.contrib.auth import models as auth_models
>>>>>>> 5d924ad7

from persons.models import Person
from .models import User, Permission
from . import forms
from persons.models import Person


class UserCreateView(SuccessMessageMixin, generic.edit.CreateView):
    template_name = "users/create.html"
    form_class = forms.UserCreateForm
    success_url = reverse_lazy("users:add")

    def get_success_message(self, cleaned_data):
        return _(f"{self.object} byl úspěšně přidán.")

    def get_initial(self):
        return {"person": self.request.GET.get("person")}

    def get_context_data(self, **kwargs):
        context = super().get_context_data(**kwargs)

        if "people" not in context:
            context["people"] = Person.objects.filter(user__isnull=True)

        if "user_create_form" not in context:
            context["user_create_form"] = context["form"]

        if "person_select_form" not in context:
            context["person_select_form"] = forms.PersonSelectForm(self.request.GET)

        return context


class IndexView(generic.list.ListView):
    model = User
    template_name = "users/index.html"
    context_object_name = "users"


class DetailView(generic.detail.DetailView):
    model = User
    template_name = "users/detail.html"


class UserDeleteView(SuccessMessageMixin, generic.edit.DeleteView):
    model = User
    template_name = "users/delete.html"
    success_url = reverse_lazy("users:index")

    def form_valid(self, form):
        # success_message is sent after object deletion so we need to save the string
        self.user_representation = str(self.object)
        return super().form_valid(form)

    def get_success_message(self, cleaned_data):
        return _(f"{self.user_representation} byl úspěšně odstraněn.")


class UserEditView(SuccessMessageMixin, generic.edit.UpdateView):
    model = User
    template_name = "users/edit.html"
    form_class = forms.UserEditForm
    success_message = _("Uživatel byl úspěšně upraven.")

    def get_success_url(self):
        return reverse_lazy("users:detail", kwargs={"pk": self.object.pk})


def set_active_person(request, person):
    request.session["_active_person_pk"] = person.pk


class LoginView(auth_views.LoginView):
    template_name = "users/login.html"
    authentication_form = forms.LoginForm
    redirect_authenticated_user = True

<<<<<<< HEAD
    def form_valid(self, form):
        response = super().form_valid(form)

        set_active_person(self.request, self.request.user.person)

        return response


class ChangeActivePersonView(LoginRequiredMixin, generic.edit.BaseFormView):
    http_method_names = ["post"]
    form_class = forms.ChangeActivePersonForm

    def get_form_kwargs(self):
        kwargs = super().get_form_kwargs()
        kwargs["user"] = self.request.user
        return kwargs

    def form_valid(self, form):
        request = self.request
        user = request.user

        new_active_person = form.cleaned_data["person"]

        if new_active_person in user.person.get_managed_persons():
            set_active_person(request, new_active_person)
            messages.success(request, _("Aktivní osoba úspěšně změněna."))
        else:
            return HttpResponseForbidden(
                _("Vybraná osoba není spravována přihlášenou osobou.")
            )

        return HttpResponseRedirect(
            request.META.get("HTTP_REFERER", reverse_lazy("persons:index"))
        )
=======

class PermissionsView(generic.list.ListView):
    model = Permission
    template_name = "users/permissions.html"
    context_object_name = "permissions"


class PermissionDetailView(generic.detail.DetailView):
    model = Permission
    template_name = "users/permission_detail.html"


class PermissionAssignView(
    generic.detail.SingleObjectTemplateResponseMixin,
    generic.detail.SingleObjectMixin,
    generic.edit.BaseFormView,
):
    http_method_names = ["post"]
    form_class = forms.PermissionAssignForm
    model = User

    def get_success_url(self):
        return reverse_lazy("users:detail", kwargs={"pk": self.object.pk})

    def form_valid(self, form):
        self.object = self.get_object()

        user = self.object
        permission = form.cleaned_data["permission"]

        user.user_permissions.add(permission)

        return super().form_valid(form)
>>>>>>> 5d924ad7
<|MERGE_RESOLUTION|>--- conflicted
+++ resolved
@@ -4,13 +4,10 @@
 from django.utils.translation import gettext_lazy as _
 from django.contrib.messages.views import SuccessMessageMixin
 from django.contrib.auth import views as auth_views
-<<<<<<< HEAD
+from django.contrib.auth import models as auth_models
 from django.utils.functional import SimpleLazyObject
 from django.http import HttpResponseRedirect, HttpResponseForbidden
 from django.contrib.auth.mixins import LoginRequiredMixin
-=======
-from django.contrib.auth import models as auth_models
->>>>>>> 5d924ad7
 
 from persons.models import Person
 from .models import User, Permission
@@ -88,13 +85,10 @@
     authentication_form = forms.LoginForm
     redirect_authenticated_user = True
 
-<<<<<<< HEAD
     def form_valid(self, form):
-        response = super().form_valid(form)
-
         set_active_person(self.request, self.request.user.person)
 
-        return response
+        return super().form_valid(form)
 
 
 class ChangeActivePersonView(LoginRequiredMixin, generic.edit.BaseFormView):
@@ -123,7 +117,7 @@
         return HttpResponseRedirect(
             request.META.get("HTTP_REFERER", reverse_lazy("persons:index"))
         )
-=======
+
 
 class PermissionsView(generic.list.ListView):
     model = Permission
@@ -156,5 +150,4 @@
 
         user.user_permissions.add(permission)
 
-        return super().form_valid(form)
->>>>>>> 5d924ad7
+        return super().form_valid(form)