--- conflicted
+++ resolved
@@ -94,12 +94,8 @@
 
 class UserManagePermissionsPermissionMixin(PermissionRequiredMixin):
     """
-    Permits users with the ``users.povoleni`` permission.
+    Permits users with the ``povoleni`` permission.
     """
 
-<<<<<<< HEAD
     permissions_formula = [["povoleni"]]
-=======
-    permissions_required = ["povoleni"]
->>>>>>> 83995992
     """:meta private:"""