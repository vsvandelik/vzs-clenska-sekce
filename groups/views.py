--- conflicted
+++ resolved
@@ -14,15 +14,7 @@
 from google_integration import google_directory
 from groups.utils import sync_single_group_with_google
 from persons.views import PersonPermissionMixin
-<<<<<<< HEAD
 from vzs.mixin_extensions import MessagesMixin
-=======
-from vzs.mixin_extensions import (
-    RelatedAddMixin,
-    RelatedAddOrRemoveMixin,
-    RelatedRemoveMixin,
-)
->>>>>>> 927fb33a
 
 from .forms import (
     AddMembersGroupForm,
@@ -190,52 +182,25 @@
         return redirect(reverse("groups:index"))
 
 
-<<<<<<< HEAD
 class AddRemovePersonToGroupMixin(PersonPermissionMixin, MessagesMixin, UpdateView):
     error_message: str
-=======
-class AddRemovePersonToGroupMixin(RelatedAddOrRemoveMixin, PersonPermissionMixin, View):
->>>>>>> 927fb33a
     http_method_names = ["post"]
     form_class: type
-<<<<<<< HEAD
 
     def get_success_url(self) -> str:
         return reverse("persons:detail", args=[self.object])
-=======
-    success_message_text: str
-    error_message_text: str
-
-    def post(self, request, pk):
-        form = self.form_class(request.POST, person=Person.objects.get(pk=pk))
-
-        if form.is_valid():
-            group = form.cleaned_data["group"]
-
-            self._process_related_add_or_remove(group.members, pk)
->>>>>>> 927fb33a
 
     def get_error_message(self, errors):
         return self.error_message + " ".join(errors["group"])
 
 
-class AddPersonToGroupView(RelatedAddMixin, AddRemovePersonToGroupMixin):
+class AddPersonToGroupView(AddRemovePersonToGroupMixin):
     form_class = AddPersonToGroupForm
-<<<<<<< HEAD
     success_message = _("Osoba byla úspěšně přidána do skupiny.")
     error_message = _("Nepodařilo se přidat osobu do skupiny. ")
-=======
-    success_message_text = _("Osoba byla úspěšně přidána do skupiny.")
-    error_message_text = _("Nepodařilo se přidat osobu do skupiny. ")
->>>>>>> 927fb33a
-
-
-class RemovePersonFromGroupView(RelatedRemoveMixin, AddRemovePersonToGroupMixin):
+
+
+class RemovePersonFromGroupView(AddRemovePersonToGroupMixin):
     form_class = RemovePersonFromGroupForm
-<<<<<<< HEAD
     success_message = _("Osoba byla úspěšně odebrána ze skupiny.")
-    error_message = _("Nepodařilo se odebrat osobu ze skupiny. ")
-=======
-    success_message_text = _("Osoba byla úspěšně odebrána ze skupiny.")
-    error_message_text = _("Nepodařilo se odebrat osobu ze skupiny. ")
->>>>>>> 927fb33a
+    error_message = _("Nepodařilo se odebrat osobu ze skupiny. ")