from django.contrib.messages import error as error_message
from django.contrib.messages import success as success_message
from django.contrib.messages.views import SuccessMessageMixin
from django.db.models import Q
from django.shortcuts import redirect
from django.urls import reverse, reverse_lazy
from django.utils.translation import gettext_lazy as _
from django.views.generic.base import View
from django.views.generic.detail import DetailView, SingleObjectMixin
from django.views.generic.edit import CreateView, DeleteView, UpdateView
from django.views.generic.list import ListView

from google_integration import google_directory
from groups.utils import sync_single_group_with_google
from persons.views import PersonPermissionMixin
<<<<<<< HEAD
from users.permissions import PermissionRequiredMixin
from vzs.mixins import MessagesMixin
=======
from vzs.mixin_extensions import MessagesMixin
>>>>>>> 8bea76cc

from .forms import (
    AddMembersGroupForm,
    AddPersonToGroupForm,
    GroupForm,
    RemovePersonFromGroupForm,
)
from .models import Group, Person
from .permissions import GroupPermissionMixin


class GroupIndexView(GroupPermissionMixin, ListView):
    """
    Displays the list of all groups.

    **Permissions**:

    Users with ``skupiny`` permission.
    """

    context_object_name = "groups"
    model = Group
    template_name = "groups/index.html"


class GroupDeleteView(GroupPermissionMixin, SuccessMessageMixin, DeleteView):
    """
    Deletes a group.

    **Success redirection view**: :class:`groups.views.GroupIndexView`

    **Permissions**:

    Users with ``skupiny`` permission.

    **Path parameters**:

    *   ``pk`` - group ID
    """

    model = Group
    success_message = "Skupina byla úspěšně smazána."
    success_url = reverse_lazy("groups:index")
    template_name = "groups/delete.html"


class GroupDetailView(GroupPermissionMixin, DetailView):
    """
    Displays the detail of a group.

    Allows selecting persons to be added to the group.

    **Permissions**:

    Users with ``skupiny`` permission.

    **Path parameters**:

    *   ``pk`` - group ID
    """

    model = Group
    template_name = "groups/detail.html"

    def get_context_data(self, **kwargs):
        """
        *   ``available_persons`` - persons who can be added to the group
        """

        kwargs.setdefault(
            "available_persons",
            Person.objects.exclude(
                Q(groups__isnull=False) & Q(groups__id=self.object.pk)
            ),
        )

        return super().get_context_data(**kwargs)


class GroupAddMembersView(GroupPermissionMixin, MessagesMixin, UpdateView):
    """
    Adds persons to a group.

    Also adds the persons to the Google group if the group has one specified.

    **Success redirection view**: :class:`groups.views.GroupDetailView`

    **Permissions**:

    Users with ``skupiny`` permission.

    **Path parameters**:

    *   ``pk`` - group ID

    **Request body parameters**:

    *   ``members`` - list of persons to be added to the group
    """

    error_message = _("Nepodařilo se přidat osoby.")
    form_class = AddMembersGroupForm
    model = Group
    success_message = _("Osoby byly úspěšně přidány.")

    def get_success_url(self):
        """:meta private:"""

        return reverse("groups:detail", args=(self.object.pk,))

    def form_valid(self, form):
        """:meta private:"""

        new_members = form.cleaned_data["members"]

        existing_members = self.object.members.all()
        combined_members = existing_members | new_members

        form.instance.members.set(combined_members)
        del form.cleaned_data["members"]

        if form.instance.google_email:
            for new_member in new_members:
                if new_member.email is not None:
                    google_directory.add_member_to_group(
                        new_member.email, form.instance.google_email
                    )

        return super().form_valid(form)


class GroupCreateEditMixin(GroupPermissionMixin, MessagesMixin):
    """:meta private:"""

    error_message = _("Skupinu se nepodařilo uložit.")
    form_class = GroupForm
    model = Group
    success_message = _("Skupina byla úspěšně uložena.")
    template_name = "groups/edit.html"

    def get_success_url(self):
        return reverse(f"groups:detail", args=(self.object.pk,))


class GroupCreateView(GroupCreateEditMixin, CreateView):
    """
    Creates a new group.

    **Success redirection view**: :class:`groups.views.GroupDetailView`

    **Permissions**:

    Users with ``skupiny`` permission.

    **Request body parameters**:

    *   ``name``
    *   ``google_email``
    *   ``google_as_members_authority``
    """

    pass


class GroupEditView(GroupCreateEditMixin, UpdateView):
    """
    Edits a group.

    **Success redirection view**: :class:`groups.views.GroupDetailView`

    **Permissions**:

    Users with ``skupiny`` permission.

    **Request body parameters**:

    *   ``name``
    *   ``google_email``
    *   ``google_as_members_authority``
    """

    pass


class GroupRemoveMemberView(GroupPermissionMixin, SingleObjectMixin, View):
    """
    Removes a person from the group.

    Also removes the person from the Google group if the group has one specified.

    **Success redirection view**: :class:`groups.views.GroupDetailView`

    **Permissions**:

    Users with ``skupiny`` permission.

    **Path parameters**:

    *   ``group_id`` - group ID
    *   ``person_id`` - person ID
    """

    model = Group
    pk_url_kwarg = "group_id"
    success_message = _("Osoba byla odebrána.")

    def get_success_url(self):
        """:meta private:"""

        return reverse(
            "groups:detail", args=(self.kwargs[GroupRemoveMemberView.pk_url_kwarg],)
        )

    def get(self, request, *args, person_id, **kwargs):
        """:meta private:"""

        group = self.get_object()

        member_to_remove_id = person_id

        group.members.remove(member_to_remove_id)

        if group.google_email:
            google_directory.remove_member_from_group(
                Person.objects.get(pk=member_to_remove_id).email, group.google_email
            )

        success_message(request, self.success_message)

        return redirect(self.get_success_url())


class SyncGroupMembersWithGoogleView(GroupPermissionMixin, SingleObjectMixin, View):
    """
    Synchronizes the group with its Google group, if it has one specified.

    See :func:`groups.utils.sync_single_group_with_google` for more info.

    **Permissions**:

    Users with ``skupiny`` permission.

    **Path parameters**:

    *   ``group_id`` - group ID
    """

    http_method_names = ["get"]
    model = Group
    pk_url_kwarg = "group_id"
    success_message = _(
        "Synchronizace skupiny {group_name} s Google Workplace byla úspěšná."
    )

    def get(self, request, *args, **kwargs):
        """:meta private:"""

        group = self.get_object()

        if group.google_email is None:
            error_message(
                request,
                _(
                    "Zvolená skupina nemá zadanou google e-mailovou adresu,"
                    "a proto nemůže být sychronizována."
                ),
            )

            return redirect(reverse("groups:detail", args=[group.pk]))

        sync_single_group_with_google(group)

        success_message(
            request,
            self.success_message.format(group_name=group.name),
        )

        return redirect(reverse("groups:detail", args=[group.pk]))


class SyncGroupMembersWithGoogleAllView(GroupPermissionMixin, View):
    """
    Synchronizes all groups with their Google groups.

    See :class:`SyncGroupMembersWithGoogleView`
    and  :func:`groups.utils.sync_single_group_with_google` for more info.

    **Permissions**:

    Users with ``skupiny`` permission.
    """

    http_method_names = ["get"]

    def get(self, request, *args, **kwargs):
        """:meta private:"""

        for group in Group.objects.filter(google_email__isnull=False):
            sync_single_group_with_google(group)

        success_message(
            request,
            _("Synchronizace všech skupin s Google Workplace byla úspěšná."),
        )

        return redirect(reverse("groups:index"))


class AddRemovePersonToGroupMixin(PersonPermissionMixin, MessagesMixin, UpdateView):
    """:meta private:"""

    error_message: str
    form_class: type
    http_method_names = ["post"]
    model = Person

    def get_success_url(self) -> str:
        return reverse("persons:detail", args=[self.object.pk])

    def get_error_message(self, errors):
        return self.error_message + " ".join(errors["group"])


class AddPersonToGroupView(AddRemovePersonToGroupMixin):
    """
    Adds a person to a group.

    **Success redirection view**: :class:`persons.views.PersonDetailView`

    **Permissions**:

    Users that manage the person's membership type.

    **Path parameters**:

    *   ``pk`` - person ID

    **Request body parameters**:

    *   ``group`` - group ID
    """

    error_message = _("Nepodařilo se přidat osobu do skupiny. ")
    form_class = AddPersonToGroupForm
    success_message = _("Osoba byla úspěšně přidána do skupiny.")


class RemovePersonFromGroupView(AddRemovePersonToGroupMixin):
    """
    Removes a person from a group.

    **Success redirection view**: :class:`persons.views.PersonDetailView`

    **Permissions**:

    Users that manage the person's membership type.

    **Path parameters**:

    *   ``pk`` - person ID

    **Request body parameters**:

    *   ``group`` - group ID
    """

    error_message = _("Nepodařilo se odebrat osobu ze skupiny. ")
    form_class = RemovePersonFromGroupForm
    success_message = _("Osoba byla úspěšně odebrána ze skupiny.")<|MERGE_RESOLUTION|>--- conflicted
+++ resolved
@@ -13,13 +13,7 @@
 from google_integration import google_directory
 from groups.utils import sync_single_group_with_google
 from persons.views import PersonPermissionMixin
-<<<<<<< HEAD
-from users.permissions import PermissionRequiredMixin
 from vzs.mixins import MessagesMixin
-=======
-from vzs.mixin_extensions import MessagesMixin
->>>>>>> 8bea76cc
-
 from .forms import (
     AddMembersGroupForm,
     AddPersonToGroupForm,
