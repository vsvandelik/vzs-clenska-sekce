from google_integration import google_directory
from persons.models import Person


def sync_single_group_with_google(local_group):
    google_email = local_group.google_email

<<<<<<< HEAD
    local_emails = {p.email for p in local_group.members.all() if p.email is not None}
    google_emails = {
        m["email"] for m in google_directory.get_group_members(google_email)
    }
=======
    local_emails = {p.email for p in local_group.members.all()}
    google_emails = {m.email for m in google_directory.get_group_members(google_email)}
>>>>>>> 72b0c412

    if not local_group.google_as_members_authority:
        members_to_add = local_emails - google_emails
        members_to_remove = google_emails - local_emails

        for email in members_to_add:
            google_directory.add_member_to_group(email, google_email)

        for email in members_to_remove:
            google_directory.remove_member_from_group(email, google_email)
    else:
        members_to_add = google_emails - local_emails
        members_to_remove = local_emails - google_emails

        for email in members_to_add:
            local_person = Person.objects.filter(email=email).first()

            if local_person is not None:
                local_group.members.add(local_person)

        for email in members_to_remove:
            local_group.members.remove(Person.objects.get(email=email))<|MERGE_RESOLUTION|>--- conflicted
+++ resolved
@@ -5,15 +5,8 @@
 def sync_single_group_with_google(local_group):
     google_email = local_group.google_email
 
-<<<<<<< HEAD
     local_emails = {p.email for p in local_group.members.all() if p.email is not None}
-    google_emails = {
-        m["email"] for m in google_directory.get_group_members(google_email)
-    }
-=======
-    local_emails = {p.email for p in local_group.members.all()}
     google_emails = {m.email for m in google_directory.get_group_members(google_email)}
->>>>>>> 72b0c412
 
     if not local_group.google_as_members_authority:
         members_to_add = local_emails - google_emails
