from datetime import timedelta

from django.core.validators import MaxValueValidator, MinValueValidator
from django.db import models
from django.db.models import Q
<<<<<<< HEAD
=======
from django.utils.timezone import localdate
>>>>>>> 0ecc84d9
from django.utils.translation import gettext_lazy as _

from events.models import (
    Event,
    EventOccurrence,
    EventOrOccurrenceState,
    OrganizerAssignment,
    ParticipantEnrollment,
)
from persons.models import PersonHourlyRate
from trainings.models import Training
from transactions.models import Transaction
from vzs import settings
from vzs.settings import CURRENT_DATE


class OneTimeEventAttendance(models.TextChoices):
    PRESENT = "prezence", _("prezence")
    MISSING = "absence", _("absence")


class OneTimeEvent(Event):
    class Category(models.TextChoices):
        COMMERCIAL = "komercni", _("komerční")
        COURSE = "kurz", _("kurz")
        PRESENTATION = "prezentacni", _("prezentační")
        FOR_CHILDREN = "pro-deti", _("pro děti")
        SOCIAL = "spolecenska", _("společenská")

    class Meta:
        permissions = [
            ("komercni", _("Správce komerčních událostí")),
            ("kurz", _("Správce kurzů")),
            ("prezentacni", _("Správce prezentačních událostí")),
            ("pro-deti", _("Správce událostí pro děti")),
            ("spolecenska", _("Správce společenských událostí")),
        ]

    enrolled_participants = models.ManyToManyField(
        "persons.Person",
        through="one_time_events.OneTimeEventParticipantEnrollment",
    )

    default_participation_fee = models.PositiveIntegerField(
        _("Standardní výše poplatku pro účastníky"), null=True, blank=True
    )
    category = models.CharField(
        _("Druh události"), max_length=11, choices=Category.choices
    )

    # if NULL -> no effect
    # else to enrollment in this event, you need to be approved participant of an arbitrary training of selected category
    training_category = models.CharField(
        "Kategorie tréninku",
        null=True,
        max_length=10,
        choices=Training.Category.choices,
    )

    state = models.CharField(max_length=10, choices=EventOrOccurrenceState.choices)

    def does_participant_satisfy_requirements(self, person):
        if not super().does_participant_satisfy_requirements(person):
            return False

        if (
            self.training_category is not None
            and not Training.does_person_attends_training_of_category(
                person, self.training_category
            )
        ):
            return False

        return True

    def has_free_spot(self):
        possibly_free = super().has_free_spot()
        if not possibly_free:
            if self.participants_enroll_state == ParticipantEnrollment.State.APPROVED:
                return len(self.approved_participants()) < self.capacity
            elif (
                self.participants_enroll_state == ParticipantEnrollment.State.SUBSTITUTE
            ):
                return len(self.all_possible_participants()) < self.capacity
            raise NotImplementedError
        return True

    def has_approved_participant(self):
        return self.onetimeeventparticipantenrollment_set.filter(
            state=ParticipantEnrollment.State.APPROVED
        ).exists()

    def has_organizer(self):
        for occurrence in self.eventoccurrence_set.all():
            if occurrence.organizers.count() > 0:
                return True
        return False

    def can_participant_unenroll(self, person):
        if not super().can_participant_unenroll(person):
            return False

        enrollment = self.get_participant_enrollment(person)
        if enrollment.transaction is None:
            return True
        return not enrollment.transaction.is_settled

    def get_participant_enrollment(self, person):
        if person is None:
            return None
        try:
            return person.onetimeeventparticipantenrollment_set.get(one_time_event=self)
        except OneTimeEventParticipantEnrollment.DoesNotExist:
            return None

    def _occurrences_list(self):
        return OneTimeEventOccurrence.objects.filter(event=self)

    def occurrences_list(self):
        occurrences = self._occurrences_list()
        return occurrences

    def sorted_occurrences_list(self):
        occurrences = self._occurrences_list().order_by("date")
        return occurrences

    def enrollments_by_Q(self, condition):
        return self.onetimeeventparticipantenrollment_set.filter(condition)

    def organizer_persons(self):
        persons = set()
        assignments = OrganizerOccurrenceAssignment.objects.filter(
            occurrence__in=self.eventoccurrence_set.all()
        )
        for assignment in assignments:
            persons.add(assignment.person)
        return persons

    def __str__(self):
        return self.name

    def substitute_enrollments_2_capacity(self):
        enrollments = self.substitute_enrollments().order_by("created_datetime")
        take = len(enrollments)
        if self.capacity is not None:
            take = self.capacity - len(self.approved_participants())
        return enrollments[:take]

    def can_unenroll_organizer(self, person):
        return self.can_enroll_unenroll_organizer(
            person, OneTimeEventOccurrence.can_unenroll_position
        )

    def can_enroll_organizer(self, person):
        return self.can_enroll_unenroll_organizer(
            person, OneTimeEventOccurrence.can_enroll_position
        )

    def is_organizer(self, person):
        return OrganizerOccurrenceAssignment.objects.filter(
            occurrence__event=self, person=person
        ).exists()

    def exists_closed_occurrence(self):
        for occurrence in self.eventoccurrence_set.all():
            if occurrence.state == EventOrOccurrenceState.CLOSED:
                return True
        return False

    def duplicate(self):
        event = OneTimeEvent(
            name=f"{self.name} duplikát",
            description=self.description,
            location=self.location,
            date_start=self.date_start,
            date_end=self.date_end,
            participants_enroll_state=self.participants_enroll_state,
            capacity=self.capacity,
            min_age=self.min_age,
            max_age=self.max_age,
            group=self.group,
            default_participation_fee=self.default_participation_fee,
            category=self.category,
            state=self.state,
            training_category=self.training_category,
        )
        event.save()

        for allowed_person_type in self.allowed_person_types.all():
            event.allowed_person_types.add(allowed_person_type)

        return event

    def does_person_satisfy_position_requirements(self, person, position):
        return position.does_person_satisfy_requirements(person, self.date_start)

    def can_person_interact_with(self, person):
        return self.onetimeeventparticipantenrollment_set.filter(
            Q(person=person)
            & (
                Q(state=ParticipantEnrollment.State.APPROVED)
                | Q(state=ParticipantEnrollment.State.SUBSTITUTE)
            )
        ).exists() or super().can_person_interact_with(person)


class OrganizerOccurrenceAssignment(OrganizerAssignment):
    position_assignment = models.ForeignKey(
        "events.EventPositionAssignment",
        verbose_name="Pozice události",
        on_delete=models.CASCADE,
    )
    person = models.ForeignKey(
        "persons.Person", verbose_name="Osoba", on_delete=models.CASCADE
    )
    occurrence = models.ForeignKey(
        "one_time_events.OneTimeEventOccurrence", on_delete=models.CASCADE
    )
    state = models.CharField(max_length=8, choices=OneTimeEventAttendance.choices)

    def receive_amount(self):
        if self.transaction is not None:
            return self.transaction.amount

        hours = self.occurrence.hours
        wage_hour = self.position_assignment.position.wage_hour
        person_rates = PersonHourlyRate.get_person_hourly_rates(self.person)
        category = self.occurrence.event.category

        if category in person_rates:
            salary = person_rates[category] * hours
        else:
            salary = 0

        return salary + wage_hour * hours

    @property
    def is_present(self):
        return self.state == OneTimeEventAttendance.PRESENT

    @property
    def is_missing(self):
        return self.state == OneTimeEventAttendance.MISSING

    class Meta:
        unique_together = ["person", "occurrence"]


class OneTimeEventParticipantAttendance(models.Model):
    enrollment = models.ForeignKey(
        "one_time_events.OneTimeEventParticipantEnrollment", on_delete=models.CASCADE
    )
    person = models.ForeignKey("persons.Person", on_delete=models.CASCADE)
    occurrence = models.ForeignKey(
        "one_time_events.OneTimeEventOccurrence", on_delete=models.CASCADE
    )
    state = models.CharField(max_length=8, choices=OneTimeEventAttendance.choices)

    @property
    def is_present(self):
        return self.state == OneTimeEventAttendance.PRESENT

    @property
    def is_missing(self):
        return self.state == OneTimeEventAttendance.MISSING

    class Meta:
        unique_together = ["person", "occurrence"]


class OneTimeEventOccurrence(EventOccurrence):
    organizers = models.ManyToManyField(
        "persons.Person",
        through="one_time_events.OrganizerOccurrenceAssignment",
        related_name="organizer_occurrence_assignment_set",
    )
    participants = models.ManyToManyField(
        "persons.Person", through="one_time_events.OneTimeEventParticipantAttendance"
    )

    date = models.DateField(_("Den konání"))
    hours = models.PositiveSmallIntegerField(
        _("Počet hodin"), validators=[MinValueValidator(1), MaxValueValidator(10)]
    )

    def get_person_organizer_assignment(self, person):
        return self.organizeroccurrenceassignment_set.filter(person=person)

    def position_organizers(self, position_assignment):
        return self.organizeroccurrenceassignment_set.filter(
            position_assignment=position_assignment
        )

    def has_attending_organizer(self):
        return self.organizeroccurrenceassignment_set.filter(
            state=OneTimeEventAttendance.PRESENT
        ).exists()

    def has_position_free_spot(self, position_assignment):
        return (
            len(self.position_organizers(position_assignment))
            < position_assignment.count
        )

    def attending_participants_attendance(self):
        return self.onetimeeventparticipantattendance_set.filter(
            state=OneTimeEventAttendance.PRESENT
        )

    def participants_assignment_by_Q(self, q_condition):
        return self.onetimeeventparticipantattendance_set.filter(q_condition)

    def approved_participant_assignments(self):
        return self.participants_assignment_by_Q(Q()).order_by("person")

    def approved_organizer_assignment(self):
        return self.organizers_assignments_by_Q(Q())

    def missing_participants_assignments_sorted(self):
        return self.participants_assignment_by_Q(
            Q(state=OneTimeEventAttendance.MISSING)
        ).order_by("person")

    def organizers_assignments_by_Q(self, q_condition):
        return self.organizeroccurrenceassignment_set.filter(q_condition)

    def missing_organizers_assignments_sorted(self):
        return self.organizers_assignments_by_Q(
            Q(state=OneTimeEventAttendance.MISSING)
        ).order_by("person")

    def approved_organizer_assignments(self):
        return self.organizers_assignments_by_Q(Q()).order_by("person")

    def organizer_assignments_settled(self):
        return OrganizerOccurrenceAssignment.objects.filter(
            Q(occurrence=self)
            & ~Q(transaction=None)
            & ~Q(transaction__fio_transaction=None)
        )

    def can_be_reopened(self):
        return len(self.organizer_assignments_settled()) == 0

    def can_position_be_still_enrolled(self):
        return (
<<<<<<< HEAD
            CURRENT_DATE() + timedelta(days=settings.ORGANIZER_ENROLL_DEADLINE_DAYS)
=======
            localdate(CURRENT_DATETIME())
            + timedelta(days=settings.ORGANIZER_ENROLL_DEADLINE_DAYS)
>>>>>>> 0ecc84d9
            <= self.date
        )

    def can_position_be_still_unenrolled(self):
        return (
<<<<<<< HEAD
            CURRENT_DATE() + timedelta(days=settings.ORGANIZER_UNENROLL_DEADLINE_DAYS)
=======
            localdate(CURRENT_DATETIME())
            + timedelta(days=settings.ORGANIZER_UNENROLL_DEADLINE_DAYS)
>>>>>>> 0ecc84d9
            <= self.date
        )

    def can_attendance_be_filled(self):
<<<<<<< HEAD
        return CURRENT_DATE() >= self.date
=======
        return localdate(CURRENT_DATETIME()) >= self.date
>>>>>>> 0ecc84d9

    def not_approved_when_should(self):
        return (
            self.can_attendance_be_filled()
            and self.state == EventOrOccurrenceState.CLOSED
        )

    def duplicate(self, event):
        occurrence = OneTimeEventOccurrence(
            date=self.date, hours=self.hours, event=event, state=self.state
        )
        occurrence.save()
        return occurrence


class OneTimeEventParticipantEnrollment(ParticipantEnrollment):
    one_time_event = models.ForeignKey(
        "one_time_events.OneTimeEvent", on_delete=models.CASCADE
    )
    person = models.ForeignKey(
        "persons.Person", verbose_name="Osoba", on_delete=models.CASCADE
    )
    agreed_participation_fee = models.PositiveIntegerField(
        _("Poplatek za účast*"), null=True, blank=True
    )
    transaction = models.ForeignKey(
        "transactions.Transaction", null=True, on_delete=models.SET_NULL
    )

    class Meta:
        unique_together = ["one_time_event", "person"]

    def participant_attendance(self, occurrence):
        attendance = self.onetimeeventparticipantattendance_set.filter(
            occurrence=occurrence
        )
        if attendance is not None:
            return attendance.first()
        return None

    def delete(self):
        transaction = OneTimeEventParticipantEnrollment.objects.get(
            pk=self.pk
        ).transaction

        super().delete()
        if transaction is not None and not transaction.is_settled:
            transaction.delete()

    @staticmethod
    def create_attached_transaction(enrollment, event):
        fee = (
            -enrollment.agreed_participation_fee
            if enrollment.agreed_participation_fee is not None
            else -event.default_participation_fee
        )
        return Transaction(
            amount=fee,
            reason=f"Schválená přihláška na jednorázovou událost {event}",
            date_due=event.date_start,
            person=enrollment.person,
            event=event,
        )

    @property
    def event(self):
        return self.one_time_event

    @event.setter
    def event(self, value):
        self.one_time_event = value<|MERGE_RESOLUTION|>--- conflicted
+++ resolved
@@ -3,10 +3,7 @@
 from django.core.validators import MaxValueValidator, MinValueValidator
 from django.db import models
 from django.db.models import Q
-<<<<<<< HEAD
-=======
 from django.utils.timezone import localdate
->>>>>>> 0ecc84d9
 from django.utils.translation import gettext_lazy as _
 
 from events.models import (
@@ -20,7 +17,7 @@
 from trainings.models import Training
 from transactions.models import Transaction
 from vzs import settings
-from vzs.settings import CURRENT_DATE
+from vzs.settings import CURRENT_DATETIME
 
 
 class OneTimeEventAttendance(models.TextChoices):
@@ -353,32 +350,20 @@
 
     def can_position_be_still_enrolled(self):
         return (
-<<<<<<< HEAD
-            CURRENT_DATE() + timedelta(days=settings.ORGANIZER_ENROLL_DEADLINE_DAYS)
-=======
             localdate(CURRENT_DATETIME())
             + timedelta(days=settings.ORGANIZER_ENROLL_DEADLINE_DAYS)
->>>>>>> 0ecc84d9
             <= self.date
         )
 
     def can_position_be_still_unenrolled(self):
         return (
-<<<<<<< HEAD
-            CURRENT_DATE() + timedelta(days=settings.ORGANIZER_UNENROLL_DEADLINE_DAYS)
-=======
             localdate(CURRENT_DATETIME())
             + timedelta(days=settings.ORGANIZER_UNENROLL_DEADLINE_DAYS)
->>>>>>> 0ecc84d9
             <= self.date
         )
 
     def can_attendance_be_filled(self):
-<<<<<<< HEAD
-        return CURRENT_DATE() >= self.date
-=======
         return localdate(CURRENT_DATETIME()) >= self.date
->>>>>>> 0ecc84d9
 
     def not_approved_when_should(self):
         return (
