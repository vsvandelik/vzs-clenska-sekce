from datetime import timedelta

from django.core.validators import MaxValueValidator, MinValueValidator
from django.db import models
from django.db.models import Q
from django.utils import timezone
from django.utils.translation import gettext_lazy as _

from events.models import (
    Event,
    EventOccurrence,
    EventOrOccurrenceState,
    OrganizerAssignment,
    ParticipantEnrollment,
)
from persons.models import PersonHourlyRate
from trainings.models import Training
from transactions.models import Transaction
from vzs import settings
from vzs.settings import CURRENT_DATETIME


class OneTimeEventAttendance(models.TextChoices):
    PRESENT = "prezence", _("prezence")
    MISSING = "absence", _("absence")


class OneTimeEvent(Event):
    class Category(models.TextChoices):
        COMMERCIAL = "komercni", _("komerční")
        COURSE = "kurz", _("kurz")
        PRESENTATION = "prezentacni", _("prezentační")
        FOR_CHILDREN = "pro-deti", _("pro děti")
        SOCIAL = "spolecenska", _("společenská")

    class Meta:
        permissions = [
            ("komercni", _("Správce komerčních událostí")),
            ("kurz", _("Správce kurzů")),
            ("prezentacni", _("Správce prezentačních událostí")),
            ("pro-deti", _("Správce událostí pro děti")),
            ("spolecenska", _("Správce společenských událostí")),
        ]

    enrolled_participants = models.ManyToManyField(
        "persons.Person",
        through="one_time_events.OneTimeEventParticipantEnrollment",
    )

    default_participation_fee = models.PositiveIntegerField(
        _("Standardní výše poplatku pro účastníky"), null=True, blank=True
    )
    category = models.CharField(
        _("Druh události"), max_length=11, choices=Category.choices
    )

    # if NULL -> no effect
    # else to enrollment in this event, you need to be approved participant of an arbitrary training of selected category
    training_category = models.CharField(
        "Kategorie tréninku",
        null=True,
        max_length=10,
        choices=Training.Category.choices,
    )

    state = models.CharField(max_length=10, choices=EventOrOccurrenceState.choices)

    def does_participant_satisfy_requirements(self, person):
        if not super().does_participant_satisfy_requirements(person):
            return False

        if (
            self.training_category is not None
            and not Training.does_person_attends_training_of_category(
                person, self.training_category
            )
        ):
            return False

        return True

    def has_free_spot(self):
        possibly_free = super().has_free_spot()
        if not possibly_free:
            if self.participants_enroll_state == ParticipantEnrollment.State.APPROVED:
                return len(self.approved_participants()) < self.capacity
            elif (
                self.participants_enroll_state == ParticipantEnrollment.State.SUBSTITUTE
            ):
                return len(self.all_possible_participants()) < self.capacity
            raise NotImplementedError
        return True

    def has_approved_participant(self):
        return self.onetimeeventparticipantenrollment_set.filter(
            state=ParticipantEnrollment.State.APPROVED
        ).exists()

    def has_organizer(self):
        for occurrence in self.eventoccurrence_set.all():
            if occurrence.organizers.count() > 0:
                return True
        return False

    def can_participant_unenroll(self, person):
        if not super().can_participant_unenroll(person):
            return False

        enrollment = self.get_participant_enrollment(person)
        if enrollment.transaction is None:
            return True
        return not enrollment.transaction.is_settled

    def get_participant_enrollment(self, person):
        if person is None:
            return None
        try:
            return person.onetimeeventparticipantenrollment_set.get(one_time_event=self)
        except OneTimeEventParticipantEnrollment.DoesNotExist:
            return None

    def _occurrences_list(self):
        return OneTimeEventOccurrence.objects.filter(event=self)

    def occurrences_list(self):
        occurrences = self._occurrences_list()
        return occurrences

    def sorted_occurrences_list(self):
        occurrences = self._occurrences_list().order_by("date")
        return occurrences

    def enrollments_by_Q(self, condition):
        return self.onetimeeventparticipantenrollment_set.filter(condition)

    def organizer_persons(self):
        persons = set()
        assignments = OrganizerOccurrenceAssignment.objects.filter(
            occurrence__in=self.eventoccurrence_set.all()
        )
        for assignment in assignments:
            persons.add(assignment.person)
        return persons

    def __str__(self):
        return self.name

    def substitute_enrollments_2_capacity(self):
        enrollments = self.substitute_enrollments().order_by("created_datetime")
        take = len(enrollments)
        if self.capacity is not None:
            take = self.capacity - len(self.approved_participants())
        return enrollments[:take]

    def can_unenroll_organizer(self, person):
        return self.can_enroll_unenroll_organizer(
            person, OneTimeEventOccurrence.can_unenroll_position
        )

    def can_enroll_organizer(self, person):
        return self.can_enroll_unenroll_organizer(
            person, OneTimeEventOccurrence.can_enroll_position
        )

    def is_organizer(self, person):
        return OrganizerOccurrenceAssignment.objects.filter(
            occurrence__event=self, person=person
        ).exists()

    def exists_closed_occurrence(self):
        for occurrence in self.eventoccurrence_set.all():
            if occurrence.state == EventOrOccurrenceState.CLOSED:
                return True
        return False

    def duplicate(self):
        event = OneTimeEvent(
            name=f"{self.name} duplikát",
            description=self.description,
            location=self.location,
            date_start=self.date_start,
            date_end=self.date_end,
            participants_enroll_state=self.participants_enroll_state,
            capacity=self.capacity,
            min_age=self.min_age,
            max_age=self.max_age,
            group=self.group,
            default_participation_fee=self.default_participation_fee,
            category=self.category,
            state=self.state,
            training_category=self.training_category,
        )
        event.save()

        for allowed_person_type in self.allowed_person_types.all():
            event.allowed_person_types.add(allowed_person_type)

        return event

    def does_person_satisfy_position_requirements(self, person, position):
        return position.does_person_satisfy_requirements(person, self.date_start)

    def can_person_interact_with(self, person):
        return self.onetimeeventparticipantenrollment_set.filter(
            Q(person=person)
            & (
                Q(state=ParticipantEnrollment.State.APPROVED)
                | Q(state=ParticipantEnrollment.State.SUBSTITUTE)
            )
        ).exists() or super().can_person_interact_with(person)


class OrganizerOccurrenceAssignment(OrganizerAssignment):
    position_assignment = models.ForeignKey(
        "events.EventPositionAssignment",
        verbose_name="Pozice události",
        on_delete=models.CASCADE,
    )
    person = models.ForeignKey(
        "persons.Person", verbose_name="Osoba", on_delete=models.CASCADE
    )
    occurrence = models.ForeignKey(
        "one_time_events.OneTimeEventOccurrence", on_delete=models.CASCADE
    )
    state = models.CharField(max_length=8, choices=OneTimeEventAttendance.choices)

    def receive_amount(self):
        if self.transaction is not None:
            return self.transaction.amount

        hours = self.occurrence.hours
        wage_hour = self.position_assignment.position.wage_hour
        person_rates = PersonHourlyRate.get_person_hourly_rates(self.person)
        category = self.occurrence.event.category

        if category in person_rates:
            salary = person_rates[category] * hours
        else:
            salary = 0

        return salary + wage_hour * hours

    @property
    def is_present(self):
        return self.state == OneTimeEventAttendance.PRESENT

    @property
    def is_missing(self):
        return self.state == OneTimeEventAttendance.MISSING

    class Meta:
        unique_together = ["person", "occurrence"]


class OneTimeEventParticipantAttendance(models.Model):
    enrollment = models.ForeignKey(
        "one_time_events.OneTimeEventParticipantEnrollment", on_delete=models.CASCADE
    )
    person = models.ForeignKey("persons.Person", on_delete=models.CASCADE)
    occurrence = models.ForeignKey(
        "one_time_events.OneTimeEventOccurrence", on_delete=models.CASCADE
    )
    state = models.CharField(max_length=8, choices=OneTimeEventAttendance.choices)

    @property
    def is_present(self):
        return self.state == OneTimeEventAttendance.PRESENT

    @property
    def is_missing(self):
        return self.state == OneTimeEventAttendance.MISSING

    class Meta:
        unique_together = ["person", "occurrence"]


class OneTimeEventOccurrence(EventOccurrence):
    organizers = models.ManyToManyField(
        "persons.Person",
        through="one_time_events.OrganizerOccurrenceAssignment",
        related_name="organizer_occurrence_assignment_set",
    )
    participants = models.ManyToManyField(
        "persons.Person", through="one_time_events.OneTimeEventParticipantAttendance"
    )

    date = models.DateField(_("Den konání"))
    hours = models.PositiveSmallIntegerField(
        _("Počet hodin"), validators=[MinValueValidator(1), MaxValueValidator(10)]
    )

    def get_person_organizer_assignment(self, person):
        return self.organizeroccurrenceassignment_set.filter(person=person)

    def position_organizers(self, position_assignment):
        return self.organizeroccurrenceassignment_set.filter(
            position_assignment=position_assignment
        )

    def has_attending_organizer(self):
        return self.organizeroccurrenceassignment_set.filter(
            state=OneTimeEventAttendance.PRESENT
        ).exists()

    def has_position_free_spot(self, position_assignment):
        return (
            len(self.position_organizers(position_assignment))
            < position_assignment.count
        )

<<<<<<< HEAD
    def can_enroll_position(self, person, position_assignment):
        can_possibly_enroll = super().can_enroll_position(person, position_assignment)
        if not can_possibly_enroll:
            return False
        return (
            CURRENT_DATETIME().date()
            + timedelta(days=settings.ORGANIZER_ENROLL_DEADLINE_DAYS)
            <= self.event.date_start
        )

    def can_unenroll_position(self, person, position_assignment):
        can_possibly_unenroll = super().can_unenroll_position(
            person, position_assignment
        )
        if not can_possibly_unenroll:
            return False
        return (
            CURRENT_DATETIME().date()
            + timedelta(days=settings.ORGANIZER_UNENROLL_DEADLINE_DAYS)
            <= self.event.date_start
        )

=======
>>>>>>> bf4ba844
    def attending_participants_attendance(self):
        return self.onetimeeventparticipantattendance_set.filter(
            state=OneTimeEventAttendance.PRESENT
        )

    def participants_assignment_by_Q(self, q_condition):
        return self.onetimeeventparticipantattendance_set.filter(q_condition)

    def approved_participant_assignments(self):
        return self.participants_assignment_by_Q(Q()).order_by("person")

    def approved_organizer_assignment(self):
        return self.organizers_assignments_by_Q(Q())

    def missing_participants_assignments_sorted(self):
        return self.participants_assignment_by_Q(
            Q(state=OneTimeEventAttendance.MISSING)
        ).order_by("person")

    def organizers_assignments_by_Q(self, q_condition):
        return self.organizeroccurrenceassignment_set.filter(q_condition)

    def missing_organizers_assignments_sorted(self):
        return self.organizers_assignments_by_Q(
            Q(state=OneTimeEventAttendance.MISSING)
        ).order_by("person")

    def approved_organizer_assignments(self):
        return self.organizers_assignments_by_Q(Q()).order_by("person")

    def organizer_assignments_settled(self):
        return OrganizerOccurrenceAssignment.objects.filter(
            Q(occurrence=self)
            & ~Q(transaction=None)
            & ~Q(transaction__fio_transaction=None)
        )

    def can_be_reopened(self):
        return len(self.organizer_assignments_settled()) == 0

    def can_position_be_still_enrolled(self):
        return (
            CURRENT_DATETIME().date()
            + timedelta(days=settings.ORGANIZER_ENROLL_DEADLINE_DAYS)
            <= self.date
        )

    def can_position_be_still_unenrolled(self):
        return (
            CURRENT_DATETIME().date()
            + timedelta(days=settings.ORGANIZER_UNENROLL_DEADLINE_DAYS)
            <= self.date
        )

    def can_attendance_be_filled(self):
        return CURRENT_DATETIME().date() >= self.date

    def not_approved_when_should(self):
        return (
            self.can_attendance_be_filled()
            and self.state == EventOrOccurrenceState.CLOSED
        )

    def duplicate(self, event):
        occurrence = OneTimeEventOccurrence(
            date=self.date, hours=self.hours, event=event, state=self.state
        )
        occurrence.save()
        return occurrence


class OneTimeEventParticipantEnrollment(ParticipantEnrollment):
    one_time_event = models.ForeignKey(
        "one_time_events.OneTimeEvent", on_delete=models.CASCADE
    )
    person = models.ForeignKey(
        "persons.Person", verbose_name="Osoba", on_delete=models.CASCADE
    )
    agreed_participation_fee = models.PositiveIntegerField(
        _("Poplatek za účast*"), null=True, blank=True
    )
    transaction = models.ForeignKey(
        "transactions.Transaction", null=True, on_delete=models.SET_NULL
    )

    class Meta:
        unique_together = ["one_time_event", "person"]

    def participant_attendance(self, occurrence):
        attendance = self.onetimeeventparticipantattendance_set.filter(
            occurrence=occurrence
        )
        if attendance is not None:
            return attendance.first()
        return None

    def delete(self):
        transaction = OneTimeEventParticipantEnrollment.objects.get(
            pk=self.pk
        ).transaction

        super().delete()
        if transaction is not None and not transaction.is_settled:
            transaction.delete()

    @staticmethod
    def create_attached_transaction(enrollment, event):
        fee = (
            -enrollment.agreed_participation_fee
            if enrollment.agreed_participation_fee is not None
            else -event.default_participation_fee
        )
        return Transaction(
            amount=fee,
            reason=f"Schválená přihláška na jednorázovou událost {event}",
            date_due=event.date_start,
            person=enrollment.person,
            event=event,
        )

    @property
    def event(self):
        return self.one_time_event

    @event.setter
    def event(self, value):
        self.one_time_event = value<|MERGE_RESOLUTION|>--- conflicted
+++ resolved
@@ -308,31 +308,6 @@
             < position_assignment.count
         )
 
-<<<<<<< HEAD
-    def can_enroll_position(self, person, position_assignment):
-        can_possibly_enroll = super().can_enroll_position(person, position_assignment)
-        if not can_possibly_enroll:
-            return False
-        return (
-            CURRENT_DATETIME().date()
-            + timedelta(days=settings.ORGANIZER_ENROLL_DEADLINE_DAYS)
-            <= self.event.date_start
-        )
-
-    def can_unenroll_position(self, person, position_assignment):
-        can_possibly_unenroll = super().can_unenroll_position(
-            person, position_assignment
-        )
-        if not can_possibly_unenroll:
-            return False
-        return (
-            CURRENT_DATETIME().date()
-            + timedelta(days=settings.ORGANIZER_UNENROLL_DEADLINE_DAYS)
-            <= self.event.date_start
-        )
-
-=======
->>>>>>> bf4ba844
     def attending_participants_attendance(self):
         return self.onetimeeventparticipantattendance_set.filter(
             state=OneTimeEventAttendance.PRESENT
