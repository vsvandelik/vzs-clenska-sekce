from events.permissions import (
    EventInteractPermissionMixin,
    OccurrenceManagePermissionMixin2,
)


class OneTimeEventEnrollOrganizerPermissionMixin(EventInteractPermissionMixin):
    @classmethod
    def permission_predicate(cls, event, logged_in_user, active_person):
        return event.can_enroll_organizer(active_person)


class OneTimeEventUnenrollOrganizerPermissionMixin(EventInteractPermissionMixin):
    @classmethod
    def permission_predicate(cls, event, logged_in_user, active_person):
        return event.can_unenroll_organizer(active_person)


class OccurrenceFillAttendancePermissionMixin(OccurrenceManagePermissionMixin2):
    @classmethod
<<<<<<< HEAD
    def view_has_permission(
        cls, logged_in_user, active_person, occurrence_id, **kwargs
    ):
        for occurrence in EventOccurrence.objects.filter(pk=occurrence_id):
            return occurrence.event.can_enroll_organizer(active_person)
=======
    def permission_predicate(cls, occurrence, logged_in_user, active_person):
        return occurrence.can_user_fill_attendance(logged_in_user)
>>>>>>> 959d6e8c


class OccurrenceDetailPermissionMixin(OccurrenceManagePermissionMixin2):
    @classmethod
<<<<<<< HEAD
    def view_has_permission(
        cls, logged_in_user, active_person, occurrence_id, **kwargs
    ):
        for occurrence in EventOccurrence.objects.filter(pk=occurrence_id):
            return occurrence.event.can_unenroll_organizer(active_person)

        return False
=======
    def permission_predicate(cls, occurrence, logged_in_user, active_person):
        return occurrence.can_user_manage(
            logged_in_user
        ) or occurrence.can_user_fill_attendance(logged_in_user)
>>>>>>> 959d6e8c
<|MERGE_RESOLUTION|>--- conflicted
+++ resolved
@@ -18,21 +18,18 @@
 
 class OccurrenceFillAttendancePermissionMixin(OccurrenceManagePermissionMixin2):
     @classmethod
-<<<<<<< HEAD
     def view_has_permission(
         cls, logged_in_user, active_person, occurrence_id, **kwargs
     ):
         for occurrence in EventOccurrence.objects.filter(pk=occurrence_id):
             return occurrence.event.can_enroll_organizer(active_person)
-=======
+          
     def permission_predicate(cls, occurrence, logged_in_user, active_person):
         return occurrence.can_user_fill_attendance(logged_in_user)
->>>>>>> 959d6e8c
 
 
 class OccurrenceDetailPermissionMixin(OccurrenceManagePermissionMixin2):
     @classmethod
-<<<<<<< HEAD
     def view_has_permission(
         cls, logged_in_user, active_person, occurrence_id, **kwargs
     ):
@@ -40,9 +37,7 @@
             return occurrence.event.can_unenroll_organizer(active_person)
 
         return False
-=======
     def permission_predicate(cls, occurrence, logged_in_user, active_person):
         return occurrence.can_user_manage(
             logged_in_user
-        ) or occurrence.can_user_fill_attendance(logged_in_user)
->>>>>>> 959d6e8c
+        ) or occurrence.can_user_fill_attendance(logged_in_user)