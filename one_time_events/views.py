--- conflicted
+++ resolved
@@ -24,7 +24,6 @@
     ParticipantEnrollmentUpdateMixin,
     RedirectToEventDetailOnFailureMixin,
     RedirectToEventDetailOnSuccessMixin,
-<<<<<<< HEAD
     InsertEventIntoModelFormKwargsMixin,
     InsertEventIntoContextData,
     BulkApproveParticipantsMixin,
@@ -40,8 +39,6 @@
     OccurrenceOpenRestrictionMixin,
     OccurrenceIsApprovedRestrictionMixin,
     OccurrenceNotApprovedRestrictionMixin,
-=======
->>>>>>> 23a84924
 )
 from vzs.mixin_extensions import (
     InsertActivePersonIntoModelFormKwargsMixin,
@@ -59,7 +56,6 @@
     OneTimeEventForm,
     OneTimeEventParticipantEnrollmentForm,
     OneTimeEventUnenrollMyselfOrganizerForm,
-<<<<<<< HEAD
     OneTimeEventEnrollMyselfOrganizerForm,
     OneTimeEventFillAttendanceForm,
     ApproveOccurrenceForm,
@@ -70,7 +66,6 @@
     OneTimeEventParticipantEnrollment,
     OrganizerOccurrenceAssignment,
     OneTimeEventOccurrence,
-=======
     OneTimeEventUnenrollMyselfOrganizerOccurrenceForm,
     OrganizerOccurrenceAssignmentForm,
     TrainingCategoryForm,
@@ -81,7 +76,6 @@
     OccurrenceUnenrollOrganizerPermissionMixin,
     OneTimeEventEnrollOrganizerPermissionMixin,
     OneTimeEventUnenrollOrganizerPermissionMixin,
->>>>>>> 23a84924
 )
 
 
