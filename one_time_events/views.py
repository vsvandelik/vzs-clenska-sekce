--- conflicted
+++ resolved
@@ -1,4 +1,5 @@
 from django.db.models import Q
+from django.http import Http404
 from django.urls import reverse
 from django.utils.translation import gettext_lazy as _
 from django.views import generic
@@ -6,10 +7,7 @@
 from events.models import EventOrOccurrenceState, ParticipantEnrollment
 from events.permissions import (
     OccurrenceEnrollOrganizerPermissionMixin,
-<<<<<<< HEAD
-=======
     OccurrenceManagePermissionMixinID,
->>>>>>> 8bea76cc
     OccurrenceUnenrollOrganizerPermissionMixin,
 )
 from events.views import (
@@ -65,11 +63,8 @@
     OneTimeEventEnrollMyselfParticipantForm,
     OneTimeEventFillAttendanceForm,
     OneTimeEventForm,
-<<<<<<< HEAD
-=======
     OneTimeEventParticipantEnrollmentForm,
     OneTimeEventsFilterForm,
->>>>>>> 8bea76cc
     OneTimeEventUnenrollMyselfOrganizerForm,
     OneTimeEventUnenrollMyselfOrganizerOccurrenceForm,
     OrganizerOccurrenceAssignmentForm,
@@ -77,12 +72,7 @@
     TrainingCategoryForm,
 )
 from .mixins import (
-    BulkCreateDeleteOrganizerMixin,
-    OrganizerForOccurrenceMixin,
-    OneTimeEventParticipantEnrollmentCreateUpdateMixin,
     InsertAvailableCategoriesIntoFormsKwargsMixin,
-    OneTimeEventOccurrenceAttendanceCanBeFilledMixin,
-    OrganizerSelectOccurrencesMixin,
 )
 from .models import (
     OneTimeEvent,
@@ -282,10 +272,6 @@
         kwargs.setdefault("available_events_organizer", available_events)
 
 
-<<<<<<< HEAD
-class OneTimeEventAdminListView(OneTimeEventCreatePermissionMixin, EventAdminListMixin):
-    template_name = "one_time_events/list_admin.html"
-=======
 class OneTimeEventAdminListView(EventAdminListMixin):
     """
     Displays the list of one-time events that the active user can manage.
@@ -304,7 +290,9 @@
     *   ``state`` - filter
     """
 
->>>>>>> 8bea76cc
+
+class OneTimeEventAdminListView(OneTimeEventCreatePermissionMixin, EventAdminListMixin):
+    template_name = "one_time_events/list_admin.html"
     context_object_name = "events"
     template_name = "one_time_events/list_admin.html"
 
@@ -424,8 +412,6 @@
     template_name = "one_time_events/edit_training_category.html"
 
 
-<<<<<<< HEAD
-=======
 class OneTimeEventParticipantEnrollmentCreateUpdateMixin(
     EventManagePermissionMixin, InsertRequestIntoModelFormKwargsMixin
 ):
@@ -436,7 +422,6 @@
     model = OneTimeEventParticipantEnrollment
 
 
->>>>>>> 8bea76cc
 class OneTimeEventParticipantEnrollmentCreateView(
     OneTimeEventParticipantEnrollmentCreateUpdateMixin, ParticipantEnrollmentCreateMixin
 ):
@@ -560,8 +545,6 @@
     template_name = "one_time_events/modals/enroll_waiting.html"
 
 
-<<<<<<< HEAD
-=======
 class OrganizerForOccurrenceMixin(
     OccurrenceManagePermissionMixinID,
     RedirectToEventDetailOnSuccessMixin,
@@ -572,7 +555,6 @@
     pass
 
 
->>>>>>> 8bea76cc
 class AddOrganizerForOccurrenceView(
     OrganizerForOccurrenceMixin,
     InsertOccurrenceIntoModelFormKwargsMixin,
@@ -692,8 +674,6 @@
         return super().form_valid(form)
 
 
-<<<<<<< HEAD
-=======
 class BulkCreateDeleteOrganizerMixin(
     EventManagePermissionMixin,
     MessagesMixin,
@@ -714,7 +694,6 @@
         return super().get_context_data(**kwargs)
 
 
->>>>>>> 8bea76cc
 class BulkDeleteOrganizerFromOneTimeEventView(
     BulkCreateDeleteOrganizerMixin,
     generic.FormView,
@@ -995,8 +974,6 @@
     template_name = "one_time_events_occurrences/detail.html"
 
 
-<<<<<<< HEAD
-=======
 class OneTimeEventOccurrenceAttendanceCanBeFilledMixin:
     """:meta private:"""
 
@@ -1009,7 +986,6 @@
         return super().dispatch(request, *args, **kwargs)
 
 
->>>>>>> 8bea76cc
 class OneTimeEventFillAttendanceInsertAssignmentsIntoContextData:
     """:meta private:"""
 
