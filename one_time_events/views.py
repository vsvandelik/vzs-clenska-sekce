from datetime import datetime

from django.http import Http404
from django.urls import reverse
from django.utils import timezone
from django.utils.translation import gettext_lazy as _
from django.views import generic

<<<<<<< HEAD
from events.models import ParticipantEnrollment, Event
=======
from events.models import ParticipantEnrollment
>>>>>>> 72b0c412
from events.permissions import (
    OccurrenceEnrollOrganizerPermissionMixin,
    OccurrenceManagePermissionMixin,
    OccurrenceUnenrollOrganizerPermissionMixin,
)
from events.views import (
    BulkApproveParticipantsMixin,
    EnrollMyselfParticipantMixin,
    EventCreateMixin,
    EventDetailBaseView,
    EventGeneratesDatesMixin,
    EventManagePermissionMixin,
    EventOccurrenceIdCheckMixin,
    EventRestrictionMixin,
    EventUpdateMixin,
    InsertEventIntoContextData,
    InsertEventIntoModelFormKwargsMixin,
    InsertOccurrenceIntoContextData,
    InsertOccurrenceIntoModelFormKwargsMixin,
    InsertPositionAssignmentIntoModelFormKwargs,
    OccurrenceDetailBaseView,
    OccurrenceIsApprovedRestrictionMixin,
    OccurrenceIsClosedRestrictionMixin,
    OccurrenceNotApprovedRestrictionMixin,
    OccurrenceNotOpenedRestrictionMixin,
    OccurrenceOpenRestrictionMixin,
    ParticipantEnrollmentCreateMixin,
    ParticipantEnrollmentDeleteMixin,
    ParticipantEnrollmentUpdateMixin,
    RedirectToEventDetailOnFailureMixin,
    RedirectToEventDetailOnSuccessMixin,
    RedirectToOccurrenceDetailOnFailureMixin,
    RedirectToOccurrenceDetailOnSuccessMixin,
    InsertEventIntoSelfObjectMixin,
    InsertOccurrenceIntoSelfObjectMixin,
)
from persons.models import Person
from vzs.mixin_extensions import (
    InsertActivePersonIntoModelFormKwargsMixin,
    InsertRequestIntoModelFormKwargsMixin,
    MessagesMixin,
)
<<<<<<< HEAD
from vzs.settings import GOOGLE_MAPS_API_KEY
from vzs.utils import send_notification_email
=======
from vzs.utils import send_notification_email, export_queryset_csv, date_pretty
>>>>>>> 72b0c412
from .forms import (
    ApproveOccurrenceForm,
    BulkAddOrganizerToOneTimeEventForm,
    BulkDeleteOrganizerFromOneTimeEventForm,
    CancelOccurrenceApprovementForm,
    OneTimeEventBulkApproveParticipantsForm,
    OneTimeEventEnrollMyselfOrganizerForm,
    OneTimeEventEnrollMyselfOrganizerOccurrenceForm,
    OneTimeEventEnrollMyselfParticipantForm,
    OneTimeEventFillAttendanceForm,
    OneTimeEventForm,
    OneTimeEventParticipantEnrollmentForm,
    OneTimeEventUnenrollMyselfOrganizerForm,
    OneTimeEventUnenrollMyselfOrganizerOccurrenceForm,
    OrganizerOccurrenceAssignmentForm,
    ReopenOneTimeEventOccurrenceForm,
    TrainingCategoryForm,
    OneTimeEventCreateDuplicateForm,
)
from .models import (
    OneTimeEventOccurrence,
    OneTimeEventParticipantEnrollment,
    OrganizerOccurrenceAssignment,
    OneTimeEvent,
    OneTimeEventAttendance,
)
from .permissions import (
    OccurrenceFillAttendancePermissionMixin,
    OccurrenceManagePermissionMixin2,
    OneTimeEventEnrollOrganizerPermissionMixin,
    OneTimeEventUnenrollOrganizerPermissionMixin,
)


class OneTimeEventDetailView(EventDetailBaseView):
    def get_context_data(self, **kwargs):
        active_person = self.request.active_person
        kwargs.setdefault(
            "active_person_can_enroll_organizer",
            self.object.can_enroll_organizer(active_person),
        )
        kwargs.setdefault(
            "active_person_can_unenroll_organizer",
            self.object.can_unenroll_organizer(active_person),
        )
        kwargs.setdefault(
            "active_person_is_organizer", self.object.is_organizer(active_person)
        )
        kwargs.setdefault(
            "map_is_available", GOOGLE_MAPS_API_KEY is not None and self.object.location
        )
        return super().get_context_data(**kwargs)

    def get_template_names(self):
        active_person = self.request.active_person
        if hasattr(active_person, "user") and self.object.can_user_manage(
            active_person.user
        ):
            return "one_time_events/detail.html"
        else:
            return "one_time_events/detail_for_nonadmin.html"


class OneTimeEventListView(generic.ListView):
    template_name = "one_time_events/index.html"
    context_object_name = "events"

    def get_queryset(self):
        user = self.request.user
        active_person = self.request.active_person

        visible_event_pks = [
            event.pk
            for event in Event.objects.all()
            if event.can_user_manage(user)
            or event.can_person_interact_with(active_person)
        ]

        return Event.objects.filter(pk__in=visible_event_pks)


class OneTimeEventCreateView(
    InsertRequestIntoModelFormKwargsMixin, EventGeneratesDatesMixin, EventCreateMixin
):
    template_name = "one_time_events/create.html"
    form_class = OneTimeEventForm


class OneTimeEventUpdateView(
    InsertRequestIntoModelFormKwargsMixin, EventGeneratesDatesMixin, EventUpdateMixin
):
    template_name = "one_time_events/edit.html"
    form_class = OneTimeEventForm


class EditTrainingCategoryView(
    EventManagePermissionMixin, MessagesMixin, EventRestrictionMixin, generic.UpdateView
):
    template_name = "one_time_events/edit_training_category.html"
    form_class = TrainingCategoryForm
    success_message = "Změna vyžadování skupiny uložena"


class OneTimeEventParticipantEnrollmentCreateUpdateMixin(
    EventManagePermissionMixin, InsertRequestIntoModelFormKwargsMixin
):
    model = OneTimeEventParticipantEnrollment
    form_class = OneTimeEventParticipantEnrollmentForm
    event_id_key = "event_id"


class OneTimeEventParticipantEnrollmentCreateView(
    OneTimeEventParticipantEnrollmentCreateUpdateMixin, ParticipantEnrollmentCreateMixin
):
    template_name = "one_time_events/create_participant_enrollment.html"


class OneTimeEventParticipantEnrollmentUpdateView(
    OneTimeEventParticipantEnrollmentCreateUpdateMixin, ParticipantEnrollmentUpdateMixin
):
    template_name = "one_time_events/edit_participant_enrollment.html"


class OneTimeEventParticipantEnrollmentDeleteView(ParticipantEnrollmentDeleteMixin):
    template_name = "one_time_events/modals/delete_participant_enrollment.html"

    def form_valid(self, form):
        enrollment = self.object
        if enrollment.state == ParticipantEnrollment.State.REJECTED:
            send_notification_email(
                _("Zrušení odmítnutí účasti"),
                _(
                    f"Na jednorázovou událost {enrollment.event} vám bylo umožněno znovu se přihlásit"
                ),
                [enrollment.person],
            )
        else:
            send_notification_email(
                _("Odstranění přihlášky"),
                _(
                    f"Vaše přihláška na jednorázovou událost {enrollment.event} byla smazána administrátorem"
                ),
                [enrollment.person],
            )
        return super().form_valid(form)


class OneTimeEventEnrollMyselfParticipantView(
    RedirectToEventDetailOnFailureMixin, EnrollMyselfParticipantMixin
):
    model = OneTimeEventParticipantEnrollment
    form_class = OneTimeEventEnrollMyselfParticipantForm
    template_name = "one_time_events/modals/enroll_waiting.html"
    success_message = "Přihlášení na událost proběhlo úspěšně"


class OrganizerForOccurrenceMixin(
    OccurrenceManagePermissionMixin,
    RedirectToEventDetailOnSuccessMixin,
    MessagesMixin,
):
    pass


class AddOrganizerForOccurrenceView(
    OrganizerForOccurrenceMixin,
    InsertOccurrenceIntoModelFormKwargsMixin,
    InsertOccurrenceIntoContextData,
    generic.CreateView,
):
    model = OrganizerOccurrenceAssignment
    form_class = OrganizerOccurrenceAssignmentForm
    template_name = "one_time_events/create_organizer_occurrence_assignment.html"
    success_message = "Organizátor %(person)s přidán"


class EditOrganizerForOccurrenceView(OrganizerForOccurrenceMixin, generic.UpdateView):
    model = OrganizerOccurrenceAssignment
    form_class = OrganizerOccurrenceAssignmentForm
    success_message = "Organizátor %(person)s upraven"
    template_name = "one_time_events/edit_organizer_occurrence_assignment.html"
    context_object_name = "organizer_assignment"

    def get_form_kwargs(self):
        kwargs = super().get_form_kwargs()
        kwargs["occurrence"] = self.object.occurrence
        kwargs["person"] = self.object.person
        return kwargs

    def get_context_data(self, **kwargs):
        kwargs.setdefault("occurrence", self.object.occurrence)
        kwargs.setdefault("event", self.object.occurrence.event)
        return super().get_context_data(**kwargs)


class DeleteOrganizerForOccurrenceView(
    OccurrenceOpenRestrictionMixin, OrganizerForOccurrenceMixin, generic.DeleteView
):
    model = OrganizerOccurrenceAssignment
    template_name = "one_time_events/modals/delete_organizer_assignment.html"
    context_object_name = "organizer_assignment"

    def get_success_message(self, cleaned_data):
        return f"Organizátor {self.object.person} odebrán"

    def form_valid(self, form):
        assignment = self.object
        send_notification_email(
            _("Odhlášení z události"),
            _(
                f"Vaše přihláška na organizátorskou pozici dne {assignment.occurrence.date} události {assignment.occurrence.event} byla odstraněna administrátorem"
            ),
            [assignment.person],
        )
        return super().form_valid(form)


class BulkCreateDeleteOrganizerMixin(
    EventManagePermissionMixin,
    MessagesMixin,
    RedirectToEventDetailOnSuccessMixin,
    InsertEventIntoModelFormKwargsMixin,
    InsertEventIntoContextData,
):
    pass


class OrganizerSelectOccurrencesMixin:
    def get_context_data(self, **kwargs):
        kwargs.setdefault("checked_occurrences", self.get_form().checked_occurrences())
        return super().get_context_data(**kwargs)


class BulkDeleteOrganizerFromOneTimeEventView(
    BulkCreateDeleteOrganizerMixin,
    generic.FormView,
):
    form_class = BulkDeleteOrganizerFromOneTimeEventForm
    template_name = "one_time_events/bulk_delete_organizer.html"
    success_message = "Organizátor %(person)s úspěšně odebrán ze všech dnů"

    def form_valid(self, form):
        person = form.cleaned_data["person"]
        event = self.event

        OrganizerOccurrenceAssignment.objects.filter(
            person=person, occurrence__event=event
        ).delete()

        send_notification_email(
            _("Odhlášení organizátora"),
            _(f"Byl(a) jste odhlášen jako organizátor ze všech dnů události {event}"),
            [person],
        )

        return super().form_valid(form)


class BulkAddOrganizerToOneTimeEventView(
    BulkCreateDeleteOrganizerMixin,
    OrganizerSelectOccurrencesMixin,
    generic.CreateView,
):
    form_class = BulkAddOrganizerToOneTimeEventForm
    template_name = "one_time_events/bulk_add_organizer.html"
    success_message = "Organizátor %(person)s přidán na vybrané dny"


class OneTimeEventBulkApproveParticipantsView(
    InsertRequestIntoModelFormKwargsMixin, BulkApproveParticipantsMixin
):
    form_class = OneTimeEventBulkApproveParticipantsForm
    template_name = "one_time_events/bulk_approve_participants.html"


class OneTimeEventEnrollMyselfOrganizerOccurrenceView(
    OccurrenceEnrollOrganizerPermissionMixin,
    RedirectToEventDetailOnFailureMixin,
    InsertOccurrenceIntoModelFormKwargsMixin,
    InsertOccurrenceIntoContextData,
    MessagesMixin,
    RedirectToEventDetailOnSuccessMixin,
    InsertActivePersonIntoModelFormKwargsMixin,
    InsertPositionAssignmentIntoModelFormKwargs,
    generic.CreateView,
):
    model = OrganizerOccurrenceAssignment
    form_class = OneTimeEventEnrollMyselfOrganizerOccurrenceForm
    success_message = "Přihlášení na organizátorskou pozici proběhlo úspěšně"


class OneTimeEventUnenrollMyselfOrganizerOccurrenceView(
    OccurrenceUnenrollOrganizerPermissionMixin,
    MessagesMixin,
    RedirectToEventDetailOnSuccessMixin,
    RedirectToEventDetailOnFailureMixin,
    generic.UpdateView,
):
    model = OrganizerOccurrenceAssignment
    form_class = OneTimeEventUnenrollMyselfOrganizerOccurrenceForm
    context_object_name = "assignment"
    success_message = "Odhlášení z organizátorské pozice proběhlo úspěšně"
    template_name = "one_time_events/modals/unenroll_myself_organizer_occurrence.html"

    def form_valid(self, form):
        assignment = form.instance
        send_notification_email(
            _("Odhlášení organizátora"),
            _(
                f"Byl(a) jste odhlášen jako organizátor dne události {assignment.occurrence.event}"
            ),
            [assignment.person],
        )

        return super().form_valid(form)


class OneTimeEventUnenrollMyselfOrganizerView(
    OneTimeEventUnenrollOrganizerPermissionMixin,
    MessagesMixin,
    RedirectToEventDetailOnSuccessMixin,
    InsertEventIntoModelFormKwargsMixin,
    InsertEventIntoContextData,
    InsertActivePersonIntoModelFormKwargsMixin,
    generic.FormView,
):
    form_class = OneTimeEventUnenrollMyselfOrganizerForm
    template_name = "one_time_events/modals/unenroll_myself_organizer.html"
    success_message = "Odhlášení ze všech dnů události proběhlo úspěšně"

    def form_valid(self, form):
        form.cleaned_data["assignments_2_delete"].delete()

        send_notification_email(
            _("Odhlášení organizátora"),
            _(
                f"Byl(a) jste odhlášen jako organizátor ze všech dnů události {self.event}"
            ),
            [form.person],
        )

        return super().form_valid(form)


class OneTimeEventEnrollMyselfOrganizerView(
    OneTimeEventEnrollOrganizerPermissionMixin,
    MessagesMixin,
    RedirectToEventDetailOnSuccessMixin,
    InsertEventIntoModelFormKwargsMixin,
    InsertEventIntoContextData,
    OrganizerSelectOccurrencesMixin,
    InsertActivePersonIntoModelFormKwargsMixin,
    generic.CreateView,
):
    form_class = OneTimeEventEnrollMyselfOrganizerForm
    success_message = "Přihlášení jako organizátor proběhlo úspěšně"
    template_name = "one_time_events/enroll_myself_organizer.html"


class OneTimeOccurrenceDetailView(OccurrenceDetailBaseView):
    model = OneTimeEventOccurrence
    template_name = "one_time_events_occurrences/detail.html"


class OneTimeEventOccurrenceAttendanceCanBeFilledMixin:
    def dispatch(self, request, *args, **kwargs):
        occurrence = self.get_object()
        if datetime.now(tz=timezone.get_default_timezone()).date() < occurrence.date:
            raise Http404("Tato stránka není dostupná")
        return super().dispatch(request, *args, **kwargs)


class OneTimeEventFillAttendanceInsertAssignmentsIntoContextData:
    def get_context_data(self, **kwargs):
        kwargs.setdefault(
            "participant_assignments", self.get_form().checked_participant_assignments()
        )
        kwargs.setdefault(
            "organizer_assignments", self.get_form().checked_organizer_assignments()
        )
        return super().get_context_data(**kwargs)


class OneTimeEventFillAttendanceView(
    OccurrenceFillAttendancePermissionMixin,
    MessagesMixin,
    OneTimeEventFillAttendanceInsertAssignmentsIntoContextData,
    OneTimeEventOccurrenceAttendanceCanBeFilledMixin,
    RedirectToOccurrenceDetailOnSuccessMixin,
    OccurrenceNotApprovedRestrictionMixin,
    EventOccurrenceIdCheckMixin,
    InsertOccurrenceIntoContextData,
    InsertRequestIntoModelFormKwargsMixin,
    InsertEventIntoContextData,
    generic.UpdateView,
):
    form_class = OneTimeEventFillAttendanceForm
    model = OneTimeEventOccurrence
    occurrence_id_key = "pk"
    success_message = "Zapsání docházky proběhlo úspěšně"
    template_name = "one_time_events_occurrences/attendance.html"


class ApproveOccurrenceView(
    OccurrenceManagePermissionMixin2,
    MessagesMixin,
    OneTimeEventFillAttendanceInsertAssignmentsIntoContextData,
    EventOccurrenceIdCheckMixin,
    RedirectToOccurrenceDetailOnSuccessMixin,
    OccurrenceNotOpenedRestrictionMixin,
    InsertOccurrenceIntoContextData,
    InsertRequestIntoModelFormKwargsMixin,
    generic.UpdateView,
):
    form_class = ApproveOccurrenceForm
    model = OneTimeEventOccurrence
    occurrence_id_key = "pk"
    success_message = "Schválení proběhlo úspěšně"
    template_name = "one_time_events_occurrences/approve_occurrence.html"

    def get_context_data(self, **kwargs):
        kwargs.setdefault("organizer_amounts", self.get_form().organizer_amounts())
        return super().get_context_data(**kwargs)


class ReopenOneTimeEventOccurrenceView(
    OccurrenceManagePermissionMixin2,
    MessagesMixin,
    OccurrenceIsClosedRestrictionMixin,
    RedirectToOccurrenceDetailOnSuccessMixin,
    RedirectToOccurrenceDetailOnFailureMixin,
    EventOccurrenceIdCheckMixin,
    InsertOccurrenceIntoContextData,
    generic.UpdateView,
):
    form_class = ReopenOneTimeEventOccurrenceForm
    model = OneTimeEventOccurrence
    occurrence_id_key = "pk"
    success_message = "Znovu otevření události a zrušení docházky proběhlo úspěšně"
    template_name = "one_time_events_occurrences/modals/reopen_occurrence.html"


class CancelOccurrenceApprovementView(
    OccurrenceManagePermissionMixin2,
    MessagesMixin,
    OccurrenceIsApprovedRestrictionMixin,
    RedirectToOccurrenceDetailOnSuccessMixin,
    RedirectToOccurrenceDetailOnFailureMixin,
    EventOccurrenceIdCheckMixin,
    InsertOccurrenceIntoContextData,
    generic.UpdateView,
):
    form_class = CancelOccurrenceApprovementForm
    model = OneTimeEventOccurrence
    occurrence_id_key = "pk"
    success_message = "Zrušení schválení proběhlo úspěšně"
    template_name = (
        "one_time_events_occurrences/modals/cancel_occurrence_approvement.html"
    )


class OneTimeEventOpenOccurrencesOverviewView(
    OccurrenceManagePermissionMixin2, InsertEventIntoContextData, generic.TemplateView
):
    template_name = "one_time_events/modals/open_occurrences_overview.html"


class OneTimeEventClosedOccurrencesOverviewView(
    OccurrenceManagePermissionMixin2, InsertEventIntoContextData, generic.TemplateView
):
    template_name = "one_time_events/modals/closed_occurrences_overview.html"


class OneTimeEventShowAttendanceView(
    EventManagePermissionMixin,
    MessagesMixin,
    InsertEventIntoContextData,
    generic.TemplateView,
):
    template_name = "one_time_events/detail_components/show_attendance.html"


class OneTimeEventExportParticipantsView(
    EventManagePermissionMixin, InsertEventIntoSelfObjectMixin, generic.View
):
    http_method_names = ["get"]

    def get(self, request, *args, **kwargs):
        approved_participants_id = (
            self.event.onetimeeventparticipantenrollment_set.filter(
                state=ParticipantEnrollment.State.APPROVED
            ).values_list("person_id")
        )
        return export_queryset_csv(
            f"{self.event}_účastníci",
            Person.objects.filter(id__in=approved_participants_id),
        )


class OneTimeEventExportOrganizersView(
    EventManagePermissionMixin, InsertEventIntoSelfObjectMixin, generic.View
):
    http_method_names = ["get"]

    def get(self, request, *args, **kwargs):
        organizers_id = OrganizerOccurrenceAssignment.objects.filter(
            occurrence__event=self.event
        ).values_list("person_id")
        return export_queryset_csv(
            f"{self.event}_organizátoři", Person.objects.filter(id__in=organizers_id)
        )


class OneTimeEventExportOrganizersOccurrenceView(
    OccurrenceManagePermissionMixin2,
    EventOccurrenceIdCheckMixin,
    InsertOccurrenceIntoSelfObjectMixin,
    generic.View,
):
    http_method_names = ["get"]
    occurrence_id_key = "pk"

    def get(self, request, *args, **kwargs):
        organizers_id = OrganizerOccurrenceAssignment.objects.filter(
            occurrence=self.occurrence, state=OneTimeEventAttendance.PRESENT
        ).values_list("person_id")
        return export_queryset_csv(
            f"{self.occurrence.event}_{date_pretty(self.occurrence.date)}_organizátoři",
            Person.objects.filter(id__in=organizers_id),
        )


class OneTimeEventCreateDuplicateView(
    EventManagePermissionMixin,
    MessagesMixin,
    generic.UpdateView,
    RedirectToEventDetailOnSuccessMixin,
):
    form_class = OneTimeEventCreateDuplicateForm
    model = OneTimeEvent

    def form_valid(self, form):
        instance = form.instance
        new_event = instance.duplicate()

        for position_assignment in instance.eventpositionassignment_set.all():
            position_assignment.duplicate(new_event)

        for occurrence in instance.eventoccurrence_set.all():
            occurrence.duplicate(new_event)

        self.event_id = new_event.id
        return super().form_valid(form)

    def get_success_url(self):
        return reverse("one_time_events:edit-duplicate", args=[self.event_id])


class OneTimeEventUpdateDuplicateView(
    InsertRequestIntoModelFormKwargsMixin,
    EventGeneratesDatesMixin,
    EventUpdateMixin,
    RedirectToEventDetailOnSuccessMixin,
):
    template_name = "one_time_events/edit_duplicate.html"
    form_class = OneTimeEventForm<|MERGE_RESOLUTION|>--- conflicted
+++ resolved
@@ -6,11 +6,7 @@
 from django.utils.translation import gettext_lazy as _
 from django.views import generic
 
-<<<<<<< HEAD
 from events.models import ParticipantEnrollment, Event
-=======
-from events.models import ParticipantEnrollment
->>>>>>> 72b0c412
 from events.permissions import (
     OccurrenceEnrollOrganizerPermissionMixin,
     OccurrenceManagePermissionMixin,
@@ -53,12 +49,9 @@
     InsertRequestIntoModelFormKwargsMixin,
     MessagesMixin,
 )
-<<<<<<< HEAD
+from vzs.utils import send_notification_email, export_queryset_csv, date_pretty
 from vzs.settings import GOOGLE_MAPS_API_KEY
 from vzs.utils import send_notification_email
-=======
-from vzs.utils import send_notification_email, export_queryset_csv, date_pretty
->>>>>>> 72b0c412
 from .forms import (
     ApproveOccurrenceForm,
     BulkAddOrganizerToOneTimeEventForm,
