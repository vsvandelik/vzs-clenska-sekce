--- conflicted
+++ resolved
@@ -48,12 +48,7 @@
     InsertRequestIntoModelFormKwargsMixin,
     MessagesMixin,
 )
-<<<<<<< HEAD
 from vzs.utils import send_notification_email, export_queryset_csv
-
-=======
-from vzs.utils import send_notification_email
->>>>>>> be03eac1
 from .forms import (
     ApproveOccurrenceForm,
     BulkAddOrganizerToOneTimeEventForm,
@@ -507,7 +502,6 @@
     template_name = "one_time_events/detail_components/show_attendance.html"
 
 
-<<<<<<< HEAD
 class OneTimeEventExportParticipantsView(
     EventManagePermissionMixin, InsertEventIntoSelfObjectMixin, generic.View
 ):
@@ -518,7 +512,8 @@
         return export_queryset_csv(
             f"{self.event}_účastníci", Person.objects.filter(id__in=approved_persons_id)
         )
-=======
+
+
 class OneTimeEventCreateDuplicateView(
     EventManagePermissionMixin,
     MessagesMixin,
@@ -552,5 +547,4 @@
     RedirectToEventDetailOnSuccessMixin,
 ):
     template_name = "one_time_events/edit_duplicate.html"
-    form_class = OneTimeEventForm
->>>>>>> be03eac1
+    form_class = OneTimeEventForm