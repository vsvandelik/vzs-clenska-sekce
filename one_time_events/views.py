--- conflicted
+++ resolved
@@ -4,11 +4,7 @@
 from django.utils.translation import gettext_lazy as _
 from django.views import generic
 
-<<<<<<< HEAD
-from events.models import ParticipantEnrollment
-=======
 from events.models import Event, ParticipantEnrollment
->>>>>>> 0ecc84d9
 from events.permissions import (
     OccurrenceEnrollOrganizerPermissionMixin,
     OccurrenceManagePermissionMixin,
@@ -51,14 +47,9 @@
     InsertRequestIntoModelFormKwargsMixin,
     MessagesMixin,
 )
-<<<<<<< HEAD
-from vzs.settings import GOOGLE_MAPS_API_KEY, CURRENT_DATE
-from vzs.utils import send_notification_email, export_queryset_csv, date_pretty
-=======
 from vzs.settings import CURRENT_DATETIME, GOOGLE_MAPS_API_KEY
 from vzs.utils import date_pretty, export_queryset_csv, send_notification_email
 
->>>>>>> 0ecc84d9
 from .forms import (
     ApproveOccurrenceForm,
     BulkAddOrganizerToOneTimeEventForm,
@@ -457,11 +448,7 @@
 class OneTimeEventOccurrenceAttendanceCanBeFilledMixin:
     def dispatch(self, request, *args, **kwargs):
         occurrence = self.get_object()
-<<<<<<< HEAD
-        if CURRENT_DATE() < occurrence.date:
-=======
         if localdate(CURRENT_DATETIME()) < occurrence.date:
->>>>>>> 0ecc84d9
             raise Http404("Tato stránka není dostupná")
         return super().dispatch(request, *args, **kwargs)
 
