--- conflicted
+++ resolved
@@ -52,18 +52,10 @@
         return f"Pozice {self.object.name} úspěšně smazána"
 
     def dispatch(self, request, *args, **kwargs):
-<<<<<<< HEAD
-        position = self.get_object()
-
-        if position.events_using().exists():
-            raise Http404("Tato stránka není dostupná")
-
-=======
         if request.method == "POST":
             position = self.get_object()
             if position.events_using().exists():
                 raise Http404("Tato stránka není dostupná")
->>>>>>> d6c4bec6
         return super().dispatch(request, *args, **kwargs)
 
 
@@ -73,18 +65,11 @@
     template_name = "positions/detail.html"
 
     def get_context_data(self, **kwargs):
-<<<<<<< HEAD
-        kwargs.setdefault("qualifications", Feature.qualifications.all())
-        kwargs.setdefault("permissions", Feature.permissions.all())
-        kwargs.setdefault("equipment", Feature.equipments.all())
-
-=======
         kwargs.setdefault(
             "qualifications", Feature.qualifications.filter(assignable=True)
         )
         kwargs.setdefault("permissions", Feature.permissions.filter(assignable=True))
         kwargs.setdefault("equipment", Feature.equipments.filter(assignable=True))
->>>>>>> d6c4bec6
         return super().get_context_data(**kwargs)
 
 
