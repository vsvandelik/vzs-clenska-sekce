from django.urls import reverse_lazy
from .models import EventPosition
from django.views import generic
from django.shortcuts import reverse
from django.core.exceptions import ImproperlyConfigured
from features.models import Feature
from persons.models import Person
from .models import PersonType
from .forms import (
    AddFeatureRequirementToPositionForm,
    AgeLimitForm,
    GroupMembershipForm,
    PersonTypeForm,
)
from events.mixin_extensions import MessagesMixin


class PositionMixin:
    model = EventPosition
    context_object_name = "position"


<<<<<<< HEAD
class PositionCreateUpdateMixin(PositionMixin):
=======
class PositionCreateUpdateMixin(MessagesMixin, PositionMixin):
    template_name = "positions/create_edit.html"
>>>>>>> 33460c2e
    fields = ["name"]

    def get_success_url(self):
        return reverse("positions:detail", args=[self.object.id])


class PositionIndexView(PositionMixin, generic.ListView):
    template_name = "positions/index.html"
    context_object_name = "positions"


class PositionCreateView(PositionCreateUpdateMixin, generic.CreateView):
<<<<<<< HEAD
    template_name = "positions/create.html"
    success_url = reverse_lazy("positions:index")


class PositionUpdateView(PositionCreateUpdateMixin, generic.UpdateView):
    template_name = "positions/edit.html"

    def get_success_url(self):
        return reverse("positions:detail", args=[self.object.id])
=======
    success_message = "Pozice %(name)s úspěšně přidána"


class PositionUpdateView(PositionCreateUpdateMixin, generic.UpdateView):
    success_message = "Pozice %(name)s úspěšně upravena"
>>>>>>> 33460c2e


class PositionDeleteView(MessagesMixin, PositionMixin, generic.DeleteView):
    template_name = "positions/delete.html"
    success_url = reverse_lazy("positions:index")

    def get_success_message(self, cleaned_data):
        return f"Pozice {self.object.name} úspěšně smazána"


class PositionDetailView(PositionMixin, generic.DetailView):
    template_name = "positions/detail.html"

    def get_context_data(self, **kwargs):
        kwargs.setdefault("qualifications", Feature.qualifications.all())
        kwargs.setdefault(
            "qualifications_required", self.object.required_features.all()
        )
        kwargs.setdefault("permissions", Feature.permissions.all())
        kwargs.setdefault("permissions_required", self.object.required_features.all())
        kwargs.setdefault("equipment", Feature.equipments.all())
        kwargs.setdefault("equipment_required", self.object.required_features.all())
        kwargs.setdefault("available_person_types", Person.Type.choices)
        kwargs.setdefault(
            "person_types_required",
            self.object.allowed_person_types.values_list("person_type", flat=True),
        )
        return super().get_context_data(**kwargs)


class AddRemoveFeatureFromPosition(MessagesMixin, generic.FormView):
    form_class = AddFeatureRequirementToPositionForm

    def get_success_url(self):
        return reverse("positions:detail", args=[self.kwargs["position_id"]])

    def get_form_kwargs(self):
        kwargs = super().get_form_kwargs()
        kwargs["position_id"] = self.kwargs["position_id"]
        return kwargs

    def _change_db(self, position, feature):
        raise ImproperlyConfigured("This method should never be called")

    def form_valid(self, form):
        position = form.cleaned_data["position"]
        feature = form.cleaned_data["feature"]
        self._change_db(position, feature)
        position.save()
        return super().form_valid(form)


class AddFeatureRequirementToPositionView(AddRemoveFeatureFromPosition):
    def get_success_message(self, cleaned_data):
        p = cleaned_data["position"]
        f = cleaned_data["feature"]
        return f"{f.get_feature_type_display().capitalize()} {f} přidána do pozice {p}"

    def _change_db(self, position, feature):
        position.required_features.add(feature)


class RemoveFeatureRequirementToPositionView(AddRemoveFeatureFromPosition):
    def get_success_message(self, cleaned_data):
        p = cleaned_data["position"]
        f = cleaned_data["feature"]
        return f"{f.get_feature_type_display().capitalize()} {f} odebrána z pozice {p}"

    def _change_db(self, position, feature):
        position.required_features.remove(feature)


class EditAgeLimitView(PositionMixin, MessagesMixin, generic.UpdateView):
    template_name = "positions/edit_age_limit.html"
    form_class = AgeLimitForm
    success_message = "Změna věkového omezení uložena"

    def get_success_url(self):
        return reverse("positions:detail", args=[self.object.id])


class EditGroupMembershipView(PositionMixin, MessagesMixin, generic.UpdateView):
    template_name = "positions/edit_group_membership.html"
    form_class = GroupMembershipForm
    success_message = "Změna členství ve skupině uložena"

    def get_success_url(self):
        return reverse("positions:detail", args=[self.object.id])


class AddOrRemoveAllowedPersonTypeToPositionView(MessagesMixin, generic.FormView):
    form_class = PersonTypeForm

    def get_success_url(self):
        return reverse("positions:detail", args=[self.kwargs["position_id"]])

    def get_form_kwargs(self):
        kwargs = super().get_form_kwargs()
        kwargs["position_id"] = self.kwargs["position_id"]
        return kwargs

    def _change_db(self, position):
        raise ImproperlyConfigured("This method should never be called")

    def form_valid(self, form):
        position = form.cleaned_data["position"]
        person_type = form.cleaned_data["person_type"]
        self.person_type_obj, _ = PersonType.objects.get_or_create(
            person_type=person_type, defaults={"person_type": person_type}
        )
        self._change_db(position)
        position.save()
        return super().form_valid(form)


class AddAllowedPersonTypeToPositionView(AddOrRemoveAllowedPersonTypeToPositionView):
    def _change_db(self, position):
        position.allowed_person_types.add(self.person_type_obj)

    def get_success_message(self, cleaned_data):
        return f"Omezení pro typ členství {self.person_type_obj.get_person_type_display()} přidáno do pozice"


class RemoveAllowedPersonTypeFromPositionView(
    AddOrRemoveAllowedPersonTypeToPositionView
):
    def _change_db(self, position):
        position.allowed_person_types.remove(self.person_type_obj)

    def get_success_message(self, cleaned_data):
        return f"Omezení pro typ členství {self.person_type_obj.get_person_type_display()} smazáno z pozice"<|MERGE_RESOLUTION|>--- conflicted
+++ resolved
@@ -20,12 +20,8 @@
     context_object_name = "position"
 
 
-<<<<<<< HEAD
-class PositionCreateUpdateMixin(PositionMixin):
-=======
 class PositionCreateUpdateMixin(MessagesMixin, PositionMixin):
     template_name = "positions/create_edit.html"
->>>>>>> 33460c2e
     fields = ["name"]
 
     def get_success_url(self):
@@ -38,23 +34,13 @@
 
 
 class PositionCreateView(PositionCreateUpdateMixin, generic.CreateView):
-<<<<<<< HEAD
     template_name = "positions/create.html"
-    success_url = reverse_lazy("positions:index")
+    success_message = "Pozice %(name)s úspěšně přidána"
 
 
 class PositionUpdateView(PositionCreateUpdateMixin, generic.UpdateView):
     template_name = "positions/edit.html"
-
-    def get_success_url(self):
-        return reverse("positions:detail", args=[self.object.id])
-=======
-    success_message = "Pozice %(name)s úspěšně přidána"
-
-
-class PositionUpdateView(PositionCreateUpdateMixin, generic.UpdateView):
     success_message = "Pozice %(name)s úspěšně upravena"
->>>>>>> 33460c2e
 
 
 class PositionDeleteView(MessagesMixin, PositionMixin, generic.DeleteView):
