--- conflicted
+++ resolved
@@ -436,31 +436,10 @@
             < position_assignment.count
         )
 
-<<<<<<< HEAD
-    def can_enroll_position(self, person, position_assignment):
-        can_possibly_enroll = super().can_enroll_position(person, position_assignment)
-        if not can_possibly_enroll:
-            return False
-        return CURRENT_DATETIME() + timedelta(
-            days=settings.ORGANIZER_ENROLL_DEADLINE_DAYS
-        ) <= timezone.localtime(self.datetime_start)
-
-=======
->>>>>>> bf4ba844
     def can_unenroll_position(self, person, position_assignment):
         if self.event.coaches.contains(person):
             return False
-<<<<<<< HEAD
-        return not self.event.coaches.contains(
-            person
-        ) and CURRENT_DATETIME() + timedelta(
-            days=settings.ORGANIZER_UNENROLL_DEADLINE_DAYS
-        ) <= timezone.localtime(
-            self.datetime_start
-        )
-=======
         return super().can_unenroll_position(person, position_assignment)
->>>>>>> bf4ba844
 
     def attending_participants_attendance(self):
         return self.trainingparticipantattendance_set.filter(
@@ -608,11 +587,7 @@
     def can_participant_enroll(self, person):
         no_free_spot_for_participant = not self.has_free_participant_spot()
         is_attending_occurrence = self.get_participant_attendance(person) is not None
-<<<<<<< HEAD
-        is_regular_participant = person in self.event.enrolled_participants.all()
-=======
         is_regular_participant = self.event.enrolled_participants.contains(person)
->>>>>>> bf4ba844
         is_past_deadline = CURRENT_DATETIME() + timedelta(
             days=settings.PARTICIPANT_ENROLL_DEADLINE_DAYS
         ) > timezone.localtime(self.datetime_start)
@@ -670,6 +645,14 @@
         td = self.datetime_end - self.datetime_start
         return td.seconds / 3600
 
+    def can_person_interact_with(self, person):
+        return (
+            self.can_participant_enroll(person)
+            or self.can_participant_unenroll(person)
+            or self.can_participant_excuse(person)
+            or self.can_coach_excuse(person)
+        )
+
 
 class TrainingParticipantAttendance(models.Model):
     enrollment = models.ForeignKey(
