from collections import defaultdict
from datetime import timedelta
from itertools import chain as iter_chain

from django.core.validators import MaxValueValidator, MinValueValidator
from django.db import models
from django.db.models import Q
from django.utils import timezone
from django.utils.translation import gettext_lazy as _

from events.models import (
    Event,
    EventOccurrence,
    OrganizerAssignment,
    ParticipantEnrollment,
)
from trainings.utils import days_shortcut_list, weekday_2_day_shortcut, weekday_pretty
from vzs import settings
from vzs.settings import CURRENT_DATETIME


class TrainingAttendance(models.TextChoices):
    PRESENT = "prezence", _("prezence")
    EXCUSED = "omluven", _("omluven")
    UNEXCUSED = "neomluven", _("neomluven")


class TrainingReplaceabilityForParticipants(models.Model):
    training_1 = models.ForeignKey(
        "trainings.Training",
        on_delete=models.CASCADE,
        related_name="replaceable_training_1",
    )
    training_2 = models.ForeignKey(
        "trainings.Training",
        on_delete=models.CASCADE,
        related_name="replaceable_training_2",
    )

    class Meta:
        unique_together = ["training_1", "training_2"]


class Training(Event):
    class Category(models.TextChoices):
        CLIMBING = "lezecky", _("lezecký")
        SWIMMING = "plavecky", _("plavecký")
        MEDICAL = "zdravoveda", _("zdravověda")

    class Meta:
        permissions = [
            ("lezecky", _("Správce lezeckých tréninků")),
            ("plavecky", _("Správce plaveckých tréninků")),
            ("zdravoveda", _("Správce zdravovědy")),
        ]

    enrolled_participants = models.ManyToManyField(
        "persons.Person",
        through="trainings.TrainingParticipantEnrollment",
        related_name="training_participant_enrollment_set",
    )

    coaches = models.ManyToManyField(
        "persons.Person",
        through="trainings.CoachPositionAssignment",
        related_name="training_coach_position_assignment_set",
    )

    main_coach_assignment = models.ForeignKey(
        "trainings.CoachPositionAssignment",
        null=True,
        on_delete=models.SET_NULL,
        related_name="main_coach_assignment",
    )

    category = models.CharField(
        _("Druh události"), max_length=10, choices=Category.choices
    )

    po_from = models.TimeField(_("Od*"), null=True, blank=True)
    po_to = models.TimeField(_("Do*"), null=True, blank=True)

    ut_from = models.TimeField(_("Od*"), null=True, blank=True)
    ut_to = models.TimeField(_("Do*"), null=True, blank=True)

    st_from = models.TimeField(_("Od*"), null=True, blank=True)
    st_to = models.TimeField(_("Do*"), null=True, blank=True)

    ct_from = models.TimeField(_("Od*"), null=True, blank=True)
    ct_to = models.TimeField(_("Do*"), null=True, blank=True)

    pa_from = models.TimeField(_("Od*"), null=True, blank=True)
    pa_to = models.TimeField(_("Do*"), null=True, blank=True)

    so_from = models.TimeField(_("Od*"), null=True, blank=True)
    so_to = models.TimeField(_("Do*"), null=True, blank=True)

    ne_from = models.TimeField(_("Od*"), null=True, blank=True)
    ne_to = models.TimeField(_("Do*"), null=True, blank=True)

    def weekly_occurs_count(self):
        return len(self.weekdays_list())

    def weekdays_list(self):
        days = days_shortcut_list()
        output = []
        for i in range(0, len(days)):
            if getattr(self, f"{days[i]}_from") is not None:
                output.append(i)
        return output

    def free_weekdays_list(self):
        return [
            weekday
            for weekday in self.weekdays_list()
            if self.has_weekday_free_spot(weekday)
        ]

    def weekdays_shortcut_list(self):
        return map(weekday_2_day_shortcut, self.weekdays_list())

    def weekdays_pretty_list(self):
        return map(weekday_pretty, self.weekdays_list())

    def can_be_replaced_by(self, training):
        replaceability = TrainingReplaceabilityForParticipants.objects.filter(
            training_1=self, training_2=training
        ).first()
        if replaceability is None:
            return False
        return True

    def replaces_training_list(self):
        replaceability = TrainingReplaceabilityForParticipants.objects.filter(
            training_1=self
        ).all()
        trainings_list = []
        for obj in replaceability:
            trainings_list.append(obj.training_2)
        return trainings_list

    def has_free_spot(self):
        if not any(map(self.has_weekday_free_spot, self.weekdays_list())):
            return False
        return True

    def has_approved_participant(self):
        return self.trainingparticipantenrollment_set.filter(
            state=ParticipantEnrollment.State.APPROVED
        ).exists()

    def has_organizer(self):
        return self.coaches.count() > 0

    def can_participant_unenroll(self, person):
        if not super().can_participant_unenroll(person):
            return False

        enrollment = self.get_participant_enrollment(person)
        for transaction in enrollment.transactions.all():
            if transaction.is_settled:
                return False

        return True

    def get_participant_enrollment(self, person):
        if person is None:
            return None
        try:
            return person.trainingparticipantenrollment_set.get(training=self)
        except TrainingParticipantEnrollment.DoesNotExist:
            return None

    def enrollments_by_Q_weekday(self, condition, weekday):
        return self.trainingparticipantenrollment_set.filter(
            condition & Q(weekdays__weekday=weekday)
        )

    def enrollments_by_Q(self, condition):
        return self.trainingparticipantenrollment_set.filter(condition)

    def approved_enrollments_by_weekday(self, weekday):
        return self.enrollments_by_Q_weekday(
            Q(state=ParticipantEnrollment.State.APPROVED), weekday
        )

    def substitute_enrollments_by_weekday(self, weekday):
        return self.enrollments_by_Q_weekday(
            Q(state=ParticipantEnrollment.State.SUBSTITUTE), weekday
        )

    def all_possible_enrollments_by_weekday(self, weekday):
        return self.enrollments_by_Q_weekday(
            Q(state=ParticipantEnrollment.State.APPROVED)
            | Q(state=ParticipantEnrollment.State.SUBSTITUTE),
            weekday,
        )

    def has_weekday_free_spot(self, weekday):
        possibly_free = super().has_free_spot()
        if not possibly_free:
            if self.participants_enroll_state == ParticipantEnrollment.State.APPROVED:
                enrollments_length = self.approved_enrollments_by_weekday(
                    weekday
                ).count()
            elif (
                self.participants_enroll_state == ParticipantEnrollment.State.SUBSTITUTE
            ):
                enrollments_length = self.all_possible_enrollments_by_weekday(
                    weekday
                ).count()
            else:
                raise NotImplementedError
            return enrollments_length < self.capacity
        return True

    def _occurrences_list(self):
        return TrainingOccurrence.objects.filter(event=self)

    def _occurrences_conv_localtime(self, occurrences):
        for occurrence in occurrences:
            occurrence.datetime_start = timezone.localtime(occurrence.datetime_start)
            occurrence.datetime_end = timezone.localtime(occurrence.datetime_end)

    def occurrences_list(self):
        occurrences = self._occurrences_list()
        self._occurrences_conv_localtime(occurrences)
        return occurrences

    def sorted_occurrences_list(self):
        occurrences = self._occurrences_list().order_by("datetime_start")
        self._occurrences_conv_localtime(occurrences)
        return occurrences

    def does_training_take_place_on_date(self, date):
        for occurrence in self.occurrences_list():
            if (
                timezone.localtime(occurrence.datetime_start).date()
                <= date
                <= timezone.localtime(occurrence.datetime_end).date()
            ):
                return True
        return False

    def weekdays_occurs_list(self):
        weekdays = []
        i = 0
        for day in days_shortcut_list():
            if getattr(self, f"{day}_from") is not None:
                weekdays.append(i)
            i += 1
        return weekdays

    def position_coaches(self, position_assignment):
        return self.coachpositionassignment_set.filter(
            position_assignment=position_assignment
        )

    def __str__(self):
        return self.name

    @staticmethod
    def does_person_attends_training_of_category(person, category):
        return person.trainingparticipantenrollment_set.filter(
            training__category=category, state=ParticipantEnrollment.State.APPROVED
        )

    def substitute_enrollments_2_capacity(self):
        enrollments = self.substitute_enrollments().order_by("created_datetime")
        if self.capacity is None:
            return enrollments

        enrolled_count = {}
        for weekday in self.weekdays_list():
            enrolled_count[weekday] = len(self.approved_enrollments_by_weekday(weekday))

        chosen_count = defaultdict(lambda: 0)
        chosen_enrollments = []
        for enrollment in enrollments:
            fullness_vec = [
                enrolled_count[w.weekday] for w in enrollment.weekdays.all()
            ]
            chosen_vec = [chosen_count[w.weekday] for w in enrollment.weekdays.all()]
            if [x + y for x, y in zip(fullness_vec, chosen_vec)] < [
                self.capacity
            ] * len(fullness_vec):
                chosen_enrollments.append(enrollment)
                for w in enrollment.weekdays.all():
                    chosen_count[w.weekday] += 1

        return chosen_enrollments

    def _can_person_interact_with_nonrecursive(self, person):
        return super().can_person_interact_with(person) or any(
            occurrence.can_person_interact_with(person)
            for occurrence in self._occurrences_list()
        )

    def can_person_interact_with(self, person):
        return any(
            training._can_person_interact_with_nonrecursive(person)
            for training in iter_chain(self.replaces_training_list(), [self])
        )


class CoachPositionAssignment(models.Model):
    person = models.ForeignKey(
        "persons.Person", verbose_name="Osoba", on_delete=models.CASCADE
    )
    training = models.ForeignKey("trainings.Training", on_delete=models.CASCADE)
    position_assignment = models.ForeignKey(
        "events.EventPositionAssignment",
        verbose_name="Pozice události",
        on_delete=models.CASCADE,
    )

    def coach_attendance(self, occurrence):
        coach_assignment = CoachOccurrenceAssignment.objects.filter(
            person=self.person, occurrence=occurrence
        )
        if coach_assignment is None:
            return None
        return coach_assignment.first()

    def is_main_coach(self):
        return self.training.main_coach_assignment == self

    class Meta:
        unique_together = ["person", "training"]


class CoachOccurrenceAssignment(OrganizerAssignment):
    position_assignment = models.ForeignKey(
        "events.EventPositionAssignment",
        verbose_name="Pozice události",
        on_delete=models.CASCADE,
    )
    person = models.ForeignKey(
        "persons.Person", verbose_name="Osoba", on_delete=models.CASCADE
    )
    occurrence = models.ForeignKey(
        "trainings.TrainingOccurrence", on_delete=models.CASCADE
    )
    state = models.CharField(max_length=9, choices=TrainingAttendance.choices)

    @property
    def is_present(self):
        return self.state == TrainingAttendance.PRESENT

    @property
    def is_excused(self):
        return self.state == TrainingAttendance.EXCUSED

    @property
    def is_unexcused(self):
        return self.state == TrainingAttendance.UNEXCUSED

    class Meta:
        unique_together = ["person", "occurrence"]


class TrainingOccurrence(EventOccurrence):
    datetime_start = models.DateTimeField(_("Začíná"))
    datetime_end = models.DateTimeField(_("Končí"))

    coaches = models.ManyToManyField(
        "persons.Person",
        through="trainings.CoachOccurrenceAssignment",
        related_name="coaches_occurrence_assignment_set",
    )

    participants = models.ManyToManyField(
        "persons.Person",
        through="trainings.TrainingParticipantAttendance",
        related_name="training_participants_attendance_set",
    )

    def get_person_organizer_assignment(self, person):
        return self.coachoccurrenceassignment_set.filter(person=person)

    def position_organizers(self, position_assignment):
        return self.coachoccurrenceassignment_set.filter(
            position_assignment=position_assignment
        )

    def has_attending_organizer(self):
        return self.coachoccurrenceassignment_set.filter(
            state=TrainingAttendance.PRESENT
        ).exists()

    def has_attending_participant(self):
        return self.trainingparticipantattendance_set.filter(
            state=TrainingAttendance.PRESENT
        ).exists()

    def position_organizers_attending(self, position_assignment):
        return self.coachoccurrenceassignment_set.filter(
            position_assignment=position_assignment, state=TrainingAttendance.PRESENT
        )

    def has_position_free_spot(self, position_assignment):
        return (
            len(self.position_organizers_attending(position_assignment))
            < position_assignment.count
        )

    def can_enroll_position(self, person, position_assignment):
        can_possibly_enroll = super().can_enroll_position(person, position_assignment)
        if not can_possibly_enroll:
            return False
<<<<<<< HEAD
        return CURRENT_DATETIME + timedelta(
            days=settings.ORGANIZER_ENROLL_DEADLINE_DAYS
        ) <= timezone.localtime(self.datetime_start)
=======
        return (
            CURRENT_DATETIME() + timedelta(days=settings.ORGANIZER_ENROLL_DEADLINE_DAYS)
            <= self.datetime_start
        )
>>>>>>> d990ac3f

    def can_unenroll_position(self, person, position_assignment):
        can_possibly_unenroll = super().can_unenroll_position(
            person, position_assignment
        )
        if not can_possibly_unenroll:
            return False
<<<<<<< HEAD
        return not self.event.coaches.contains(person) and CURRENT_DATETIME + timedelta(
            days=settings.ORGANIZER_UNENROLL_DEADLINE_DAYS
        ) <= timezone.localtime(self.datetime_start)
=======
        return (
            not self.event.coaches.contains(person)
            and CURRENT_DATETIME()
            + timedelta(days=settings.ORGANIZER_UNENROLL_DEADLINE_DAYS)
            <= self.datetime_start
        )
>>>>>>> d990ac3f

    def attending_participants_attendance(self):
        return self.trainingparticipantattendance_set.filter(
            state=TrainingAttendance.PRESENT
        )

    def has_free_participant_spot(self):
        if self.event.capacity is None:
            return True
        return len(self.attending_participants_attendance()) < self.event.capacity

    def weekday(self):
        return self.datetime_start.weekday()

    def can_coach_excuse(self, person):
        assignment = self.coachoccurrenceassignment_set.filter(
            occurrence=self, person=person
        ).first()
        if assignment is None:
            return False
        return (
            self.event.coaches.contains(person)
            and assignment.state == TrainingAttendance.PRESENT
            and CURRENT_DATETIME()
            + timedelta(days=settings.ORGANIZER_EXCUSE_DEADLINE_DAYS)
            <= timezone.localtime(self.datetime_start)
        )

    def coaches_assignments_by_Q(self, q_condition):
        return self.coachoccurrenceassignment_set.filter(q_condition)

    def excused_coaches_assignments_sorted(self):
        return self.coaches_assignments_by_Q(
            Q(state=TrainingAttendance.EXCUSED)
        ).order_by("person")

    def regular_present_coaches_assignments_sorted(self):
        return self.coaches_assignments_by_Q(
            Q(state=TrainingAttendance.PRESENT, person__in=self.event.coaches.all())
        ).order_by("person")

    def regular_not_excused_coaches_assignments_sorted(self):
        return self.coaches_assignments_by_Q(
            Q(person__in=self.event.coaches.all())
            & ~Q(state=TrainingAttendance.EXCUSED)
        ).order_by("person")

    def one_time_present_coaches_assignments_sorted(self):
        return self.coaches_assignments_by_Q(
            Q(state=TrainingAttendance.PRESENT)
            & ~Q(person__in=self.event.coaches.all())
        ).order_by("person")

    def one_time_not_excused_coaches_assignments_sorted(self):
        return self.coaches_assignments_by_Q(
            ~Q(state=TrainingAttendance.EXCUSED)
            & ~Q(person__in=self.event.coaches.all())
        ).order_by("person")

    def unexcused_coaches_assignments_sorted(self):
        return self.coaches_assignments_by_Q(
            Q(state=TrainingAttendance.UNEXCUSED)
        ).order_by("person")

    def position_present_coaches_assignments(self, position_assignment):
        return self.coaches_assignments_by_Q(
            Q(state=TrainingAttendance.PRESENT, position_assignment=position_assignment)
        )

    def participants_assignment_by_Q(self, q_condition):
        return self.trainingparticipantattendance_set.filter(q_condition)

    def regular_present_participants_assignments_sorted(self):
        return self.participants_assignment_by_Q(
            Q(
                state=TrainingAttendance.PRESENT,
                person__in=self.event.enrolled_participants.all(),
            )
        ).order_by("person")

    def regular_not_excused_participants_assignments_sorted(self):
        return self.participants_assignment_by_Q(
            Q(person__in=self.event.enrolled_participants.all())
            & ~Q(state=TrainingAttendance.EXCUSED)
        ).order_by("person")

    def one_time_present_participants_assignments_sorted(self):
        return self.participants_assignment_by_Q(
            Q(state=TrainingAttendance.PRESENT)
            & ~Q(person__in=self.event.enrolled_participants.all())
        ).order_by("person")

    def one_time_not_excused_participants_assignments_sorted(self):
        return self.participants_assignment_by_Q(
            ~Q(state=TrainingAttendance.EXCUSED)
            & ~Q(person__in=self.event.enrolled_participants.all())
        ).order_by("person")

    def excused_participants_assignments_sorted(self):
        return self.participants_assignment_by_Q(
            Q(state=TrainingAttendance.EXCUSED)
        ).order_by("person")

    def unexcused_participants_assignments_sorted(self):
        return self.participants_assignment_by_Q(
            Q(state=TrainingAttendance.UNEXCUSED)
        ).order_by("person")

    def get_participant_attendance(self, person):
        return self.trainingparticipantattendance_set.filter(
            occurrence=self, person=person
        ).first()

    def can_participant_excuse(self, person):
        participant_attendance = self.get_participant_attendance(person)
        if participant_attendance is None:
            return False
        return (
            self.event.enrolled_participants.contains(person)
            and participant_attendance.state == TrainingAttendance.PRESENT
            and CURRENT_DATETIME()
            + timedelta(days=settings.PARTICIPANT_EXCUSE_DEADLINE_DAYS)
            <= timezone.localtime(self.datetime_start)
        )

    def can_participant_unenroll(self, person):
        participant_attendance = self.get_participant_attendance(person)
        if participant_attendance is None:
            return False
        return (
            not self.event.enrolled_participants.contains(person)
            and participant_attendance.state == TrainingAttendance.PRESENT
            and CURRENT_DATETIME()
            + timedelta(days=settings.PARTICIPANT_UNENROLL_DEADLINE_DAYS)
            <= timezone.localtime(self.datetime_start)
        )

    def can_attendance_by_replaced_by(self, occurrence):
        if not self.event.can_be_replaced_by(occurrence.event):
            return False
        if self.datetime_start > occurrence.datetime_start:
            return False
        return True

    def can_participant_enroll(self, person):
        no_free_spot_for_participant = not self.has_free_participant_spot()
        is_attending_occurrence = self.get_participant_attendance(person) is not None
        is_regular_participant = person in self.event.enrolled_participants.all()
<<<<<<< HEAD
        is_past_deadline = CURRENT_DATETIME + timedelta(
            days=settings.PARTICIPANT_ENROLL_DEADLINE_DAYS
        ) > timezone.localtime(self.datetime_start)
=======
        is_past_deadline = (
            CURRENT_DATETIME()
            + timedelta(days=settings.PARTICIPANT_ENROLL_DEADLINE_DAYS)
            > self.datetime_start
        )
>>>>>>> d990ac3f

        if (
            no_free_spot_for_participant
            or is_attending_occurrence
            or is_regular_participant
            or is_past_deadline
        ):
            return False

        observed = TrainingParticipantAttendance.objects.filter(person=person)

        excused = observed.filter(
            state=TrainingAttendance.EXCUSED,
            occurrence__datetime_start__lt=self.datetime_start
            # occurrence__state = EventOrOccurrenceState.COMPLETED
        )
        one_time_attendances = observed.filter(enrollment=None)

        if excused.count() <= one_time_attendances.count():
            return False

        for i in range(one_time_attendances.count(), excused.count()):
            if excused[i].occurrence.can_attendance_by_replaced_by(self):
                return True
        return False

    def can_attendance_be_filled(self):
<<<<<<< HEAD
        return CURRENT_DATETIME > timezone.localtime(self.datetime_start)
=======
        return CURRENT_DATETIME() > self.datetime_start
>>>>>>> d990ac3f

    def coach_assignments_settled(self):
        return CoachOccurrenceAssignment.objects.filter(
            Q(occurrence=self)
            & ~Q(transaction=None)
            & ~Q(transaction__fio_transaction=None)
        )

    def can_be_reopened(self):
        return len(self.coach_assignments_settled()) == 0

    @property
    def hours(self):
        td = self.datetime_end - self.datetime_start
        return td.seconds / 3600

    def can_person_interact_with(self, person):
        return (
            self.can_participant_enroll(person)
            or self.can_participant_unenroll(person)
            or self.can_participant_excuse(person)
            or self.can_coach_excuse(person)
        )


class TrainingParticipantAttendance(models.Model):
    enrollment = models.ForeignKey(
        "trainings.TrainingParticipantEnrollment", null=True, on_delete=models.CASCADE
    )
    person = models.ForeignKey(
        "persons.Person", verbose_name="Osoba", on_delete=models.CASCADE
    )
    occurrence = models.ForeignKey(
        "trainings.TrainingOccurrence", on_delete=models.CASCADE
    )
    state = models.CharField(max_length=9, choices=TrainingAttendance.choices)

    def can_unenroll(self):
        return self.occurrence.can_participant_unenroll(self.person)

    @property
    def is_present(self):
        return self.state == TrainingAttendance.PRESENT

    @property
    def is_excused(self):
        return self.state == TrainingAttendance.EXCUSED

    @property
    def is_unexcused(self):
        return self.state == TrainingAttendance.UNEXCUSED

    class Meta:
        unique_together = ["person", "occurrence"]


class TrainingParticipantEnrollment(ParticipantEnrollment):
    training = models.ForeignKey("trainings.Training", on_delete=models.CASCADE)
    person = models.ForeignKey(
        "persons.Person", verbose_name="Osoba", on_delete=models.CASCADE
    )
    weekdays = models.ManyToManyField(
        "trainings.TrainingWeekdays", related_name="training_weekdays_set"
    )
    transactions = models.ManyToManyField("transactions.Transaction")

    class Meta:
        unique_together = ["training", "person"]

    def attends_on_weekday(self, weekday):
        try:
            self.weekdays.get(weekday=weekday)
            return True
        except TrainingWeekdays.DoesNotExist:
            return False

    def participant_attendance(self, occurrence):
        attendance = self.trainingparticipantattendance_set.filter(
            occurrence=occurrence
        )
        if attendance is not None:
            return attendance.first()
        return None

    @property
    def event(self):
        return self.training

    @event.setter
    def event(self, value):
        self.training = value


class TrainingWeekdays(models.Model):
    weekday = models.PositiveSmallIntegerField(
        unique=True, validators=[MinValueValidator(0), MaxValueValidator(6)]
    )

    @staticmethod
    def get_or_create(weekday):
        return TrainingWeekdays.objects.get_or_create(
            weekday=weekday, defaults={"weekday": weekday}
        )[0]<|MERGE_RESOLUTION|>--- conflicted
+++ resolved
@@ -408,16 +408,9 @@
         can_possibly_enroll = super().can_enroll_position(person, position_assignment)
         if not can_possibly_enroll:
             return False
-<<<<<<< HEAD
-        return CURRENT_DATETIME + timedelta(
+        return CURRENT_DATETIME() + timedelta(
             days=settings.ORGANIZER_ENROLL_DEADLINE_DAYS
         ) <= timezone.localtime(self.datetime_start)
-=======
-        return (
-            CURRENT_DATETIME() + timedelta(days=settings.ORGANIZER_ENROLL_DEADLINE_DAYS)
-            <= self.datetime_start
-        )
->>>>>>> d990ac3f
 
     def can_unenroll_position(self, person, position_assignment):
         can_possibly_unenroll = super().can_unenroll_position(
@@ -425,18 +418,13 @@
         )
         if not can_possibly_unenroll:
             return False
-<<<<<<< HEAD
-        return not self.event.coaches.contains(person) and CURRENT_DATETIME + timedelta(
+        return not self.event.coaches.contains(
+            person
+        ) and CURRENT_DATETIME() + timedelta(
             days=settings.ORGANIZER_UNENROLL_DEADLINE_DAYS
-        ) <= timezone.localtime(self.datetime_start)
-=======
-        return (
-            not self.event.coaches.contains(person)
-            and CURRENT_DATETIME()
-            + timedelta(days=settings.ORGANIZER_UNENROLL_DEADLINE_DAYS)
-            <= self.datetime_start
-        )
->>>>>>> d990ac3f
+        ) <= timezone.localtime(
+            self.datetime_start
+        )
 
     def attending_participants_attendance(self):
         return self.trainingparticipantattendance_set.filter(
@@ -585,17 +573,9 @@
         no_free_spot_for_participant = not self.has_free_participant_spot()
         is_attending_occurrence = self.get_participant_attendance(person) is not None
         is_regular_participant = person in self.event.enrolled_participants.all()
-<<<<<<< HEAD
-        is_past_deadline = CURRENT_DATETIME + timedelta(
+        is_past_deadline = CURRENT_DATETIME() + timedelta(
             days=settings.PARTICIPANT_ENROLL_DEADLINE_DAYS
         ) > timezone.localtime(self.datetime_start)
-=======
-        is_past_deadline = (
-            CURRENT_DATETIME()
-            + timedelta(days=settings.PARTICIPANT_ENROLL_DEADLINE_DAYS)
-            > self.datetime_start
-        )
->>>>>>> d990ac3f
 
         if (
             no_free_spot_for_participant
@@ -623,11 +603,7 @@
         return False
 
     def can_attendance_be_filled(self):
-<<<<<<< HEAD
-        return CURRENT_DATETIME > timezone.localtime(self.datetime_start)
-=======
-        return CURRENT_DATETIME() > self.datetime_start
->>>>>>> d990ac3f
+        return CURRENT_DATETIME() > timezone.localtime(self.datetime_start)
 
     def coach_assignments_settled(self):
         return CoachOccurrenceAssignment.objects.filter(
