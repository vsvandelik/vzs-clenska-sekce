--- conflicted
+++ resolved
@@ -565,7 +565,6 @@
                 return True
         return False
 
-<<<<<<< HEAD
     def can_attendance_be_filled(self):
         return datetime.now(tz=timezone.get_default_timezone()) > self.datetime_start
 
@@ -584,7 +583,6 @@
         td = self.datetime_end - self.datetime_start
         return td.seconds / 3600
 
-=======
     def can_person_interact_with(self, person):
         return (
             self.can_participant_enroll(person)
@@ -593,7 +591,6 @@
             or self.can_coach_excuse(person)
         )
 
->>>>>>> 15bada4e
 
 class TrainingParticipantAttendance(models.Model):
     enrollment = models.ForeignKey(
