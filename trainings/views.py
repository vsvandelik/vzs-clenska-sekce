--- conflicted
+++ resolved
@@ -3,9 +3,9 @@
 from django.http import Http404
 from django.shortcuts import get_object_or_404, redirect
 from django.urls import reverse
-from django.utils import timezone
 from django.utils.translation import gettext_lazy as _
 from django.views import generic
+from django.utils import timezone
 
 from events.models import ParticipantEnrollment
 from events.permissions import (
@@ -559,11 +559,7 @@
 class TrainingOccurrenceAttendanceCanBeFilledMixin:
     def dispatch(self, request, *args, **kwargs):
         occurrence = self.get_object()
-<<<<<<< HEAD
-        if CURRENT_DATETIME() < occurrence.datetime_start:
-=======
-        if CURRENT_DATETIME < timezone.localtime(occurrence.datetime_start):
->>>>>>> 83fb0daa
+        if CURRENT_DATETIME() < timezone.localtime(occurrence.datetime_start):
             raise Http404("Tato stránka není dostupná")
         return super().dispatch(request, *args, **kwargs)
 
