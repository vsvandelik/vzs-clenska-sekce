{% load trainings_template_tags %}
{% load vzs_filters %}
<div id="weekdays-selection" class="card">
    <div class="card-header border-0">
        <div class="card-title h5">Výběr dnů v týdnu</div>
    </div>
    <div class="card-body">
        <div class="row">
            {% for weekday in event.weekdays_list %}
                <div class="col-sm-6 col-md-4 col-lg-3 col-12">
                    {% with approved_participants_length=event|approved_enrollments_by_weekday:weekday|length %}
<<<<<<< HEAD
                        {% if event.capacity is None %}
                            {% with full=False %}
                                {% include 'trainings/components/weekday_card.html' %}
                            {% endwith %}
                        {% else %}
                            {% with full=approved_participants_length|ge:event.capacity %}
                                {% include 'trainings/components/weekday_card.html' %}
                            {% endwith %}
                        {% endif %}

=======
                        {% with full=approved_participants_length|ge:event.capacity %}
                            <div class="card {% if full %}bg-warning{% endif %}">
                                <div class="card-header border-0">
                                    <div class="card-title h5 text-bold">
                                        <div class="custom-control custom-checkbox">
                                            {% with day_shortcut=weekday|weekday_2_day_shortcut %}
                                                <input name="weekdays" id="{{ day_shortcut }}" type="checkbox"
                                                       class="custom-control-input"
                                                       value="{{ weekday }}"
                                                       onchange="weekdayCheckboxClicked(this)"
                                                       {% if weekday in checked_weekdays %}checked{% endif %}>
                                                <label for="{{ day_shortcut }}" class="custom-control-label">{% include 'trainings/components/weekday.html' with event=event weekday=weekday %}</label>
                                            {% endwith %}
                                        </div>
                                    </div>
                                    {% with substitute_participants_length=event|substitute_enrollments_by_weekday:weekday|length %}<div class="h5 text-right">{{ approved_participants_length }} / {{ event.capacity }} {% if substitute_participants_length > 0 %}({{ substitute_participants_length }}){% endif %}</div>{% endwith %}
                                </div>
                            </div>
                        {% endwith %}
>>>>>>> 24e78dde
                    {% endwith %}
                </div>
            {% endfor %}
        </div>
    </div>
</div><|MERGE_RESOLUTION|>--- conflicted
+++ resolved
@@ -9,7 +9,6 @@
             {% for weekday in event.weekdays_list %}
                 <div class="col-sm-6 col-md-4 col-lg-3 col-12">
                     {% with approved_participants_length=event|approved_enrollments_by_weekday:weekday|length %}
-<<<<<<< HEAD
                         {% if event.capacity is None %}
                             {% with full=False %}
                                 {% include 'trainings/components/weekday_card.html' %}
@@ -19,28 +18,6 @@
                                 {% include 'trainings/components/weekday_card.html' %}
                             {% endwith %}
                         {% endif %}
-
-=======
-                        {% with full=approved_participants_length|ge:event.capacity %}
-                            <div class="card {% if full %}bg-warning{% endif %}">
-                                <div class="card-header border-0">
-                                    <div class="card-title h5 text-bold">
-                                        <div class="custom-control custom-checkbox">
-                                            {% with day_shortcut=weekday|weekday_2_day_shortcut %}
-                                                <input name="weekdays" id="{{ day_shortcut }}" type="checkbox"
-                                                       class="custom-control-input"
-                                                       value="{{ weekday }}"
-                                                       onchange="weekdayCheckboxClicked(this)"
-                                                       {% if weekday in checked_weekdays %}checked{% endif %}>
-                                                <label for="{{ day_shortcut }}" class="custom-control-label">{% include 'trainings/components/weekday.html' with event=event weekday=weekday %}</label>
-                                            {% endwith %}
-                                        </div>
-                                    </div>
-                                    {% with substitute_participants_length=event|substitute_enrollments_by_weekday:weekday|length %}<div class="h5 text-right">{{ approved_participants_length }} / {{ event.capacity }} {% if substitute_participants_length > 0 %}({{ substitute_participants_length }}){% endif %}</div>{% endwith %}
-                                </div>
-                            </div>
-                        {% endwith %}
->>>>>>> 24e78dde
                     {% endwith %}
                 </div>
             {% endfor %}
