from django.urls import path

from transactions import views as transactions_views
from . import views

app_name = "trainings"

urlpatterns = [
    path("<int:pk>/", views.TrainingDetailView.as_view(), name="detail"),
    path("pridat/", views.TrainingCreateView.as_view(), name="add"),
    path(
        "<int:pk>/upravit/",
        views.TrainingUpdateView.as_view(),
        name="edit",
    ),
    path(
        "<int:event_id>/pridat-nahradu/",
        views.TrainingAddReplaceableTrainingView.as_view(),
        name="add-replaceable-training",
    ),
    path(
        "<int:event_id>/odebrat-nahradu/",
        views.TrainingRemoveReplaceableTrainingView.as_view(),
        name="remove-replaceable-training",
    ),
    path(
        "<int:event_id>/pridat-prihlasku/",
        views.TrainingParticipantEnrollmentCreateView.as_view(),
        name="create-participant-enrollment",
    ),
    path(
        "<int:event_id>/upravit-prihlasku/<int:pk>",
        views.TrainingParticipantEnrollmentUpdateView.as_view(),
        name="edit-participant-enrollment",
    ),
    path(
        "<int:event_id>/smazat-prihlasku/<int:pk>",
        views.TrainingParticipantEnrollmentDeleteView.as_view(),
        name="delete-participant-enrollment",
    ),
    path(
        "<int:event_id>/prihlasit-ucastnika/",
        views.TrainingEnrollMyselfParticipantView.as_view(),
        name="enroll-myself-participant",
    ),
    path(
<<<<<<< HEAD
        "<int:event_id>/pridat-trenera/",
        views.CoachAssignmentCreateView.as_view(),
        name="create-coach-assignment",
    ),
    path(
        "<int:event_id>/upravit-trenera/<int:pk>",
        views.CoachAssignmentUpdateView.as_view(),
        name="edit-coach-assignment",
    ),
    path(
        "<int:event_id>/odebrat-trenera/<int:pk>",
        views.CoachAssignmentDeleteView.as_view(),
        name="delete-coach-assignment",
=======
        "<int:event_id>/pridat-transakci/",
        transactions_views.TransactionAddTrainingPaymentView.as_view(),
        name="add-transaction",
    ),
    path(
        "<int:event_id>/pridat-transakci/potvrdit",
        transactions_views.TransactionCreateTrainingBulkConfirmView.as_view(),
        name="add-transaction-confirm",
>>>>>>> 77cbb496
    ),
]<|MERGE_RESOLUTION|>--- conflicted
+++ resolved
@@ -44,7 +44,6 @@
         name="enroll-myself-participant",
     ),
     path(
-<<<<<<< HEAD
         "<int:event_id>/pridat-trenera/",
         views.CoachAssignmentCreateView.as_view(),
         name="create-coach-assignment",
@@ -58,7 +57,8 @@
         "<int:event_id>/odebrat-trenera/<int:pk>",
         views.CoachAssignmentDeleteView.as_view(),
         name="delete-coach-assignment",
-=======
+    ),
+    path(
         "<int:event_id>/pridat-transakci/",
         transactions_views.TransactionAddTrainingPaymentView.as_view(),
         name="add-transaction",
@@ -67,6 +67,5 @@
         "<int:event_id>/pridat-transakci/potvrdit",
         transactions_views.TransactionCreateTrainingBulkConfirmView.as_view(),
         name="add-transaction-confirm",
->>>>>>> 77cbb496
     ),
 ]