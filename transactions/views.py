from django.contrib.auth.mixins import PermissionRequiredMixin
from django.core.exceptions import ImproperlyConfigured
from django.db.models import Q, Sum
from django.shortcuts import get_object_or_404, redirect
from django.urls import reverse, reverse_lazy
from django.views import generic
from django.http import HttpResponseRedirect

from persons.models import Person
from persons.views import PersonPermissionMixin
from .forms import (
    TransactionEditForm,
    TransactionCreateForm,
    TransactionCreateFromPersonForm,
    TransactionFilterForm,
)
from .models import Transaction
from .utils import parse_transactions_filter_queryset, send_email_transactions
from vzs.utils import export_queryset_csv


class TransactionEditPermissionMixin(PermissionRequiredMixin):
    permission_required = "transactions.spravce_transakci"


class TransactionCreateView(TransactionEditPermissionMixin, generic.edit.CreateView):
    model = Transaction
    form_class = TransactionCreateForm
    template_name = "transactions/create.html"
    success_url = reverse_lazy("transactions:index")


class TransactionCreateFromPersonView(
    TransactionEditPermissionMixin, generic.edit.CreateView
):
    model = Transaction
    form_class = TransactionCreateFromPersonForm
    template_name = "transactions/create_from_person.html"

    def dispatch(self, request, *args, **kwargs):
        self.person = get_object_or_404(Person, pk=self.kwargs["person"])
        return super().dispatch(request, *args, **kwargs)

    def get_context_data(self, **kwargs):
        kwargs.setdefault("person", self.person)

        return super().get_context_data(**kwargs)

    def get_success_url(self):
        return reverse("persons:transaction-list", kwargs={"pk": self.person.pk})

    def get_form_kwargs(self):
        kwargs = super().get_form_kwargs()

        kwargs.setdefault("person", self.person)

        return kwargs


class TransactionListMixin(generic.detail.DetailView):
    model = Person

    def get_context_data(self, **kwargs):
        person = self.object
        transactions = person.transactions

        transactions_debt = transactions.filter(Transaction.Q_debt)
        transactions_reward = transactions.filter(Transaction.Q_reward)

        transactions_due = transactions.filter(fio_transaction__isnull=True)
        transactions_current_debt = transactions_due.filter(Transaction.Q_debt)
        transactions_due_reward = transactions_due.filter(Transaction.Q_reward)

        current_debt = (
            transactions_current_debt.aggregate(result=Sum("amount"))["result"] or 0
        )
        due_reward = (
            transactions_due_reward.aggregate(result=Sum("amount"))["result"] or 0
        )

        kwargs.setdefault("transactions_debt", transactions_debt)
        kwargs.setdefault("transactions_reward", transactions_reward)
        kwargs.setdefault("current_debt", current_debt)
        kwargs.setdefault("due_reward", due_reward)

        return super().get_context_data(**kwargs)


class TransactionListView(TransactionListMixin):
    template_name = "transactions/list.html"

    def get_context_data(self, **kwargs):
        person = self.object
        transactions = person.transactions

        transactions_debt = transactions.filter(Transaction.Q_debt)
        transactions_reward = transactions.filter(Transaction.Q_reward)

        transactions_due = transactions.filter(fio_transaction__isnull=True)
        transactions_current_debt = transactions_due.filter(Transaction.Q_debt)
        transactions_due_reward = transactions_due.filter(Transaction.Q_reward)

        current_debt = (
            transactions_current_debt.aggregate(result=Sum("amount"))["result"] or 0
        )
        due_reward = (
            transactions_due_reward.aggregate(result=Sum("amount"))["result"] or 0
        )

        kwargs.setdefault("transactions_debt", transactions_debt)
        kwargs.setdefault("transactions_reward", transactions_reward)
        kwargs.setdefault("current_debt", current_debt)
        kwargs.setdefault("due_reward", due_reward)

        return super().get_context_data(**kwargs)

    def get_queryset(self):
        if self.request.user.has_perm("transactions.spravce_transakci"):
            return super().get_queryset()
        else:
            return PersonPermissionMixin.get_queryset_by_permission(self.request.user)


class TransactionQRView(generic.detail.DetailView):
    template_name = "transactions/QR.html"

    def get_context_data(self, **kwargs):
        kwargs.setdefault("person", self.object.person)

        return super().get_context_data(**kwargs)

    def get_queryset(self):
        queryset = Transaction.objects.filter(
            Q(fio_transaction__isnull=True) & Q(amount__lt=0)
        )
        if not self.request.user.has_perm("transactions.spravce_transakci"):
            queryset = queryset.filter(
                person__in=PersonPermissionMixin.get_queryset_by_permission(
                    self.request.user
                )
            )

        return queryset


class TransactionEditMixin(TransactionEditPermissionMixin, generic.edit.UpdateView):
    model = Transaction
    form_class = TransactionEditForm
    template_name = "transactions/edit.html"

    def get_context_data(self, **kwargs):
        kwargs.setdefault("person", self.object.person)

        return super().get_context_data(**kwargs)

    def get_form(self):
        # get_success_url is run after object update so we need to save the data
        # we will need later
        self.old_person = self.object.person
        return super().get_form()


class TransactionEditFromPersonView(TransactionEditMixin):
    def get_success_url(self):
        return reverse("persons:transaction-list", kwargs={"pk": self.old_person.pk})


class TransactionEditView(TransactionEditMixin):
    success_url = reverse_lazy("transactions:index")


class TransactionDeleteView(TransactionEditPermissionMixin, generic.edit.DeleteView):
    model = Transaction
    template_name = "transactions/delete.html"

    def form_valid(self, form):
        # success_message is sent after object deletion so we need to save the data
        # we will need later
        self.person = self.object.person
        return super().form_valid(form)

    def get_context_data(self, **kwargs):
        kwargs.setdefault("person", self.object.person)

        return super().get_context_data(**kwargs)

    def get_success_url(self):
        return reverse("persons:transaction-list", kwargs={"pk": self.person.pk})


class TransactionIndexView(TransactionEditPermissionMixin, generic.list.ListView):
    model = Transaction
    template_name = "transactions/index.html"
    context_object_name = "transactions"

    def get_context_data(self, **kwargs):
        kwargs.setdefault("filter_form", self.filter_form)
        kwargs.setdefault("filtered_get", self.request.GET.urlencode())

        return super().get_context_data(**kwargs)

    def get(self, request, *args, **kwargs):
        self.filter_form = TransactionFilterForm(self.request.GET)

        return super().get(request, *args, **kwargs)

    def get_queryset(self):
        return self.filter_form.process_filter().order_by("date_due")


<<<<<<< HEAD
        return transactions.order_by("date_due")


class MyTransactionsView(TransactionListMixin):
    template_name = "transactions/my_transactions.html"

    def get_object(self, queryset=None):
        return self.request.active_person
=======
class TransactionExportView(TransactionEditPermissionMixin, generic.base.View):
    http_method_names = ["get"]

    def get(self, request, *args, **kwargs):
        filter_form = TransactionFilterForm(self.request.GET)

        return export_queryset_csv("vzs_transakce_export", filter_form.process_filter())


class TransactionSendEmailView(generic.View):
    http_method_names = ["get"]

    def get(self, request, *args, **kwargs):
        filter_form = TransactionFilterForm(self.request.GET)

        send_email_transactions(filter_form.process_filter())

        return HttpResponseRedirect(
            reverse("transactions:index") + "?" + self.request.GET.urlencode()
        )
>>>>>>> 570a6293
<|MERGE_RESOLUTION|>--- conflicted
+++ resolved
@@ -208,34 +208,30 @@
         return self.filter_form.process_filter().order_by("date_due")
 
 
-<<<<<<< HEAD
-        return transactions.order_by("date_due")
+class TransactionExportView(TransactionEditPermissionMixin, generic.base.View):
+    http_method_names = ["get"]
+
+    def get(self, request, *args, **kwargs):
+        filter_form = TransactionFilterForm(self.request.GET)
+
+        return export_queryset_csv("vzs_transakce_export", filter_form.process_filter())
+
+
+class TransactionSendEmailView(generic.View):
+    http_method_names = ["get"]
+
+    def get(self, request, *args, **kwargs):
+        filter_form = TransactionFilterForm(self.request.GET)
+
+        send_email_transactions(filter_form.process_filter())
+
+        return HttpResponseRedirect(
+            reverse("transactions:index") + "?" + self.request.GET.urlencode()
+        )
 
 
 class MyTransactionsView(TransactionListMixin):
     template_name = "transactions/my_transactions.html"
 
     def get_object(self, queryset=None):
-        return self.request.active_person
-=======
-class TransactionExportView(TransactionEditPermissionMixin, generic.base.View):
-    http_method_names = ["get"]
-
-    def get(self, request, *args, **kwargs):
-        filter_form = TransactionFilterForm(self.request.GET)
-
-        return export_queryset_csv("vzs_transakce_export", filter_form.process_filter())
-
-
-class TransactionSendEmailView(generic.View):
-    http_method_names = ["get"]
-
-    def get(self, request, *args, **kwargs):
-        filter_form = TransactionFilterForm(self.request.GET)
-
-        send_email_transactions(filter_form.process_filter())
-
-        return HttpResponseRedirect(
-            reverse("transactions:index") + "?" + self.request.GET.urlencode()
-        )
->>>>>>> 570a6293
+        return self.request.active_person