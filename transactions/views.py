from collections.abc import Iterable, Mapping
from itertools import chain
from typing import Any

from django.contrib.auth.mixins import LoginRequiredMixin, PermissionRequiredMixin
from django.contrib.messages.views import SuccessMessageMixin
from django.db.models import Q, Sum
from django.db.models.query import QuerySet
from django.forms import Form
from django.http import HttpRequest, HttpResponseBadRequest, HttpResponseRedirect
from django.shortcuts import get_object_or_404
from django.urls import reverse, reverse_lazy
from django.utils.translation import gettext_lazy as _
from django.views.generic.base import View
from django.views.generic.detail import DetailView
from django.views.generic.edit import CreateView, DeleteView, FormView, UpdateView
from django.views.generic.list import ListView

from events.permissions import EventManagePermissionMixin
from events.views import (
    InsertEventIntoModelFormKwargsMixin,
    RedirectToEventDetailOnSuccessMixin,
)
from persons.models import Person
from persons.utils import parse_persons_filter_queryset
from persons.views import PersonPermissionMixin
from trainings.models import Training
from vzs.mixin_extensions import InsertRequestIntoModelFormKwargsMixin
from vzs.utils import export_queryset_csv, reverse_with_get_params

from .forms import (
    TransactionAddTrainingPaymentForm,
    TransactionCreateBulkConfirmForm,
    TransactionCreateBulkForm,
    TransactionCreateForm,
    TransactionCreateFromPersonForm,
    TransactionEditForm,
    TransactionFilterForm,
)
from .models import Transaction
from .utils import TransactionInfo, send_email_transactions


class TransactionEditPermissionMixin(PermissionRequiredMixin):
    """
    Permits users with the ``transactions.spravce_transakci`` permission.
    """

    permission_required = "transactions.spravce_transakci"
    """:meta private:"""


class TransactionCreateView(TransactionEditPermissionMixin, CreateView):
    """
    Creates a new :class:`transactions.models.Transaction`.

    Allows selecting a person from a list of all persons.

    **Success redirection view**: :class:`transactions.views.TransactionIndexView`

    **Permissions**:

    Users with the ``transactions.spravce_transakci`` permission.
    """

    model = Transaction
    """:meta private:"""

    form_class = TransactionCreateForm
    """:meta private:"""

    template_name = "transactions/create.html"
    """:meta private:"""

    success_url = reverse_lazy("transactions:index")
    """:meta private:"""


class TransactionCreateFromPersonView(TransactionEditPermissionMixin, CreateView):
    """
    A view for creating a new transaction.

    The person comes from the path parameters.

    **Success redirection view**: :class:`TransactionListView`
    of the person the transaction was created for

    **Permissions**:

    Users with the ``transactions.spravce_transakci`` permission.

    **Path parameters:**

    *   ``person`` - ID of the person to create the transaction for
    """

    model = Transaction
    """:meta private:"""

    form_class = TransactionCreateFromPersonForm
    """:meta private:"""

    template_name = "transactions/create_from_person.html"
    """:meta private:"""

    def dispatch(self, request: HttpRequest, *args, **kwargs):
        """:meta private:"""

        self.person = get_object_or_404(Person, pk=self.kwargs["person"])
        return super().dispatch(request, *args, **kwargs)

    def get_context_data(self, **kwargs):
        """
        *   ``person`` - the :class:`persons.models.Person` from the path parameters
        """

        kwargs.setdefault("person", self.person)

        return super().get_context_data(**kwargs)

    def get_success_url(self):
        """:meta private:"""

        return reverse("persons:transaction-list", kwargs={"pk": self.person.pk})

    def get_form_kwargs(self):
        """:meta private:"""

        kwargs = super().get_form_kwargs()

        kwargs.setdefault("person", self.person)

        return kwargs


class TransactionListMixin(DetailView):
    """
    A mixin that provides context data used by views
    that list transactions for a certain person.

    **Path parameters:**

    *   ``pk`` - ID of the person to list transactions for
    """

    model = Person

    def get_context_data(self, **kwargs):
        """
        *   ``transactions_debt`` - a queryset of person's debt transactions
        *   ``transactions_reward`` - a queryset of person's reward transactions
        *   ``current_debt`` - the person's current total debt
        *   ``due_reward`` - the person's total due reward
        """

        person = self.object
        transactions: QuerySet[Transaction] = person.transactions

        transactions_debt = transactions.filter(Transaction.Q_debt)
        transactions_reward = transactions.filter(Transaction.Q_reward)

        transactions_due = transactions.filter(fio_transaction__isnull=True)
        transactions_current_debt = transactions_due.filter(Transaction.Q_debt)
        transactions_due_reward = transactions_due.filter(Transaction.Q_reward)

        current_debt = (
            transactions_current_debt.aggregate(result=Sum("amount"))["result"] or 0
        )
        due_reward = (
            transactions_due_reward.aggregate(result=Sum("amount"))["result"] or 0
        )

        kwargs.setdefault("transactions_debt", transactions_debt)
        kwargs.setdefault("transactions_reward", transactions_reward)
        kwargs.setdefault("current_debt", current_debt)
        kwargs.setdefault("due_reward", due_reward)

        return super().get_context_data(**kwargs)


class TransactionListView(TransactionListMixin):
    """
    A view that displays a list of transactions for a certain person.

    **Permissions**:

    *   users with the ``transactions.spravce_transakci`` permission
    *   users that manage the transaction's person's membership type

    **Path parameters:**

    *   ``pk`` - ID of the person to list transactions for
    """

    template_name = "transactions/list.html"
    """:meta private:"""

    def get_queryset(self):
<<<<<<< HEAD
        """:meta private:"""

        if self.request.user.has_perm("transactions.spravce_transakci"):
=======
        if self.request.active_person.get_user()("transactions.spravce_transakci"):
>>>>>>> 004e80d4
            return super().get_queryset()
        else:
            return PersonPermissionMixin.get_queryset_by_permission(self.request.user)


class TransactionQRView(DetailView):
    """
    Display the QR code for a given transaction.

    See :func:`get_queryset` for more information.

    **Permissions**:

    *   users with the ``transactions.spravce_transakci`` permission
    *   users that manage the transaction's person's membership type

    **Path parameters:**

    *   ``pk`` - ID of the transaction to display the QR code for
    """

    template_name = "transactions/QR.html"

    def get_context_data(self, **kwargs):
        """
        *   ``person`` - the person associated with the transaction
        """

        kwargs.setdefault("person", self.object.person)

        return super().get_context_data(**kwargs)

    def get_queryset(self):
        """:meta private:"""

        queryset = Transaction.objects.filter(
            Q(fio_transaction__isnull=True) & Transaction.Q_debt
        )
        if not self.request.active_person.get_user().has_perm(
            "transactions.spravce_transakci"
        ):
            queryset = queryset.filter(
                person__in=PersonPermissionMixin.get_queryset_by_permission(
                    self.request.user
                )
            )

        return queryset


class TransactionEditMixin(TransactionEditPermissionMixin, UpdateView):
    """
    A mixin used by views that edit transactions.

    **Permissions**:

    Users with the ``transactions.spravce_transakci`` permission.

    **Path parameters:**

    *   ``pk`` - ID of the transaction to edit
    """

    model = Transaction
    form_class = TransactionEditForm
    template_name = "transactions/edit.html"

    def get_context_data(self, **kwargs):
        """
        *   ``person`` - the person associated with the edited transaction
        """

        kwargs.setdefault("person", self.object.person)

        return super().get_context_data(**kwargs)

    def get_form(self):
        """:meta private:"""

        # get_success_url is run after object update so we need to save the data
        # we will need later
        self.old_person = self.object.person
        return super().get_form()


class TransactionEditFromPersonView(TransactionEditMixin):
    """
    Edits a transaction.

    **Success redirection view**: :class:`TransactionListView`
    of the transaction's original associated person

    **Path parameters:**

    *   ``pk`` - ID of the transaction to edit
    """

    def get_success_url(self):
        """:meta private:"""

        return reverse("persons:transaction-list", kwargs={"pk": self.old_person.pk})


class TransactionEditView(TransactionEditMixin):
    """
    Edits a transaction.

    **Success redirection view**: :class:`TransactionIndexView`

    **Path parameters:**

    *   ``pk`` - ID of the transaction to edit
    """

    success_url = reverse_lazy("transactions:index")
    """:meta private:"""


class TransactionDeleteView(TransactionEditPermissionMixin, DeleteView):
    """
    Deletes a transaction.

    **Success redirection view**: :class:`TransactionListView`
    of the transaction's associated person

    **Permissions**:

    Users with the ``transactions.spravce_transakci`` permission.

    **Path parameters:**

    *   ``pk`` - ID of the transaction to delete
    """

    model = Transaction
    """:meta private:"""

    template_name = "transactions/delete.html"
    """:meta private:"""

    def form_valid(self, form):
        """:meta private:"""

        # success_message is sent after object deletion so we need to save the data
        # we will need later
        self.person = self.object.person
        return super().form_valid(form)

    def get_context_data(self, **kwargs):
        """
        *   ``person`` - the person associated with the edited transaction
        """

        kwargs.setdefault("person", self.object.person)

        return super().get_context_data(**kwargs)

    def get_success_url(self):
        """:meta private:"""

        return reverse("persons:transaction-list", kwargs={"pk": self.person.pk})


class TransactionIndexView(TransactionEditPermissionMixin, ListView):
    """
    Displays a list of all transactions.

    Filters using :class:`TransactionFilterForm`.

    **Permissions**:

    Users with the ``transactions.spravce_transakci`` permission.

    **Query parameters:**

    *   ``person_name``
    *   ``reason``
    *   ``transaction_type``
    *   ``is_settled``
    *   ``amount_from``
    *   ``amount_to``
    *   ``date_due_from``
    *   ``date_due_to``
    *   ``bulk_transaction``
    """

    model = Transaction
    """:meta private:"""

    template_name = "transactions/index.html"
    """:meta private:"""

    context_object_name = "transactions"
    """:meta private:"""

    def get_context_data(self, **kwargs):
        """
        *   ``form`` - the filter form
        *   ``filtered_get`` - url encoded GET parameters
            that were used to filter the transactions
        """

        kwargs.setdefault("form", self.filter_form)
        kwargs.setdefault("filtered_get", self.request.GET.urlencode())

        return super().get_context_data(**kwargs)

    def get(self, request: HttpRequest, *args, **kwargs):
        """:meta private:"""

        self.filter_form = TransactionFilterForm(self.request.GET)

        return super().get(request, *args, **kwargs)

    def get_queryset(self):
        """
        Orders the transactions by due date.
        """

        return self.filter_form.process_filter().order_by("date_due")


class TransactionCreateBulkView(TransactionEditPermissionMixin, FormView):
    """
    A view for creating bulk transactions for a set of persons.
    Doesn't create the transactions, only redirects to the confirmation view.

    **Success redirection view**: :class:`TransactionCreateBulkConfirmView`. Passes it
    the request body parameters as query parameters.

    **Permissions**:

    Users with the ``transactions.spravce_transakci`` permission.

    **Request body parameters:**

    *   ``amount``
    *   ``reason``
    *   ``date_due``
    *   ``is_reward``
    *   ``name``
    *   ``email``
    *   ``qualifications``
    *   ``permissions``
    *   ``equipments``
    *   ``person_type``
    *   ``age_from``
    *   ``age_to``

    **Path parameters:**

    *   ``is_already_filtered`` - whether the request body parameters
        contain person filter parameters
    """

    template_name = "transactions/create_bulk.html"
    """:meta private:"""

    form_class = TransactionCreateBulkForm
    """:meta private:"""

    def __init__(self, *args, **kwargs):
        super().__init__(*args, **kwargs)
        self.confirm_get_params: Mapping[str, Any]
        self.already_filtered_get_params = None

    def dispatch(
        self, request: HttpRequest, is_already_filtered: bool = False, *args, **kwargs
    ):
        """:meta private:"""

        if is_already_filtered:
            self.already_filtered_get_params = request.GET

        return super().dispatch(request, *args, **kwargs)

    def get_context_data(self, **kwargs):
        """
        *   ``is_already_filtered`` - whether the request body parameters
            contain person filter parameters
        """

        kwargs.setdefault(
            "is_already_filtered", self.already_filtered_get_params is not None
        )

        return super().get_context_data(**kwargs)

    def get_success_url(self):
        """:meta private:"""

        return reverse_with_get_params(
            "transactions:add-bulk-confirm", get=self.confirm_get_params
        )

    def form_valid(self, form: Form):
        """:meta private:"""

        if self.already_filtered_get_params is None:
            self.confirm_get_params = {
                key: value
                for key, value in form.cleaned_data.items()
                if value not in {None, ""} and key != "csrfmiddlewaretoken"
            }
        else:
            self.confirm_get_params = {
                "amount": form.cleaned_data["amount"],
                "reason": form.cleaned_data["reason"],
                "date_due": form.cleaned_data["date_due"],
                **self.already_filtered_get_params.dict(),
            }

        return super().form_valid(form)


class TransactionAddTrainingPaymentView(
    EventManagePermissionMixin, InsertEventIntoModelFormKwargsMixin, FormView
):
    """
    A view for creating a bulk transaction as a payment for a training.
    Doesn't create the transactions, only redirects to the confirmation view.

    **Success redirection view**: :class:`TransactionCreateTrainingBulkConfirmView`.
    Passes it the request body parameters as query parameters.

    **Permissions**:

    Users that manage the training for which the transactions are created.

    **Request body parameters:**

    *   ``reason``
    *   ``date_due``
    *   ``amount_{i}`` - the amount that should be paid
        when he person attends ``i`` occurences per week

    **Path parameters:**

    *   ``event_id`` - ID of the training to create the bulk transaction for
    """

    template_name = "transactions/create_training_transaction.html"
    """:meta private:"""

    form_class = TransactionAddTrainingPaymentForm
    """:meta private:"""

    event_id_key = "event_id"
    """:meta private:"""

    def __init__(self, *args, **kwargs):
        super().__init__(*args, **kwargs)
        self.confirm_get_params: Mapping[str, Any]

    def get_success_url(self):
        """:meta private:"""

        return reverse_with_get_params(
            "trainings:add-transaction-confirm",
            kwargs={"event_id": self.event.id},
            get=self.confirm_get_params,
        )

    def form_valid(self, form: Form):
        """:meta private:"""

        self.confirm_get_params = {
            "reason": form.cleaned_data["reason"],
            "date_due": form.cleaned_data["date_due"],
        }

        for i in range(self.event.weekly_occurs_count()):
            self.confirm_get_params[f"amount_{i}"] = form.cleaned_data[f"amount_{i}"]

        return super().form_valid(form)


class TransactionCreateBulkConfirmMixin(
    SuccessMessageMixin,
    InsertRequestIntoModelFormKwargsMixin,
    TransactionEditPermissionMixin,
    CreateView,
):
    """
    A mixin for creating bulk transactions.

    **Permissions**:

    Users with the ``transactions.spravce_transakci`` permission.

    **Query parameters:**

    *   ``reason`` - the reason for all the transactions
    """

    form_class = TransactionCreateBulkConfirmForm

    def dispatch(self, request: HttpRequest, *args, **kwargs):
        """:meta private:"""

        query_parameters = self.request.GET
        required_parameters = chain(["reason"], self.additional_required_parameters())

        if not set(query_parameters.keys()).issubset(required_parameters):
            return HttpResponseBadRequest(b"Missing parameters")

        return super().dispatch(request, *args, **kwargs)

    def get_form_kwargs(self):
        """:meta private:"""

        kwargs = super().get_form_kwargs()

        query_parameters = self.request.GET

        transaction_infos = list(self.create_transaction_infos(query_parameters))
        kwargs.setdefault("transaction_infos", transaction_infos)
        kwargs.setdefault("reason", query_parameters.get("reason", ""))

        return kwargs

    def create_transaction_infos(
        self, query_parameters: Mapping[str, Any]
    ) -> Iterable[TransactionInfo]:
        """
        Creates transaction infos based on query parameters.
        """

        raise NotImplementedError

    def additional_required_parameters(self) -> Iterable[str]:
        """
        Returns a list of additional required query parameters.
        """

        raise NotImplementedError


class TransactionCreateSameAmountBulkConfirmView(TransactionCreateBulkConfirmMixin):
    """
    Creates a bulk transaction with the same amount for all persons.

    **Success redirection view**: :class:`TransactionIndexView`

    **Permissions**:

    Users with the ``transactions.spravce_transakci`` permission.

    **Query parameters:**

    *   ``reason`` - the reason for all the transactions
    *   all from :class:`persons.forms.PersonFilterForm`
    *   ``amount`` - the amount of all the transactions
    *   ``date_due`` - the due date of all the transactions
    """

    template_name = "transactions/create_bulk_confirm.html"
    """:meta private:"""

    success_url = reverse_lazy("transactions:index")
    """:meta private:"""

    success_message = _("Hromadná transakce byla přidána")
    """:meta private:"""

    def create_transaction_infos(
        self, query_parameters: Mapping[str, Any]
    ) -> Iterable[TransactionInfo]:
        """
        Filters the persons and creates transaction infos accordingly.
        """

        selected_persons = parse_persons_filter_queryset(
            query_parameters,
            PersonPermissionMixin.get_queryset_by_permission(
                self.request.user, Person.objects.with_age()
            ),
        )

        for person in selected_persons:
            yield TransactionInfo(
                person=person,
                amount=query_parameters["amount"],
                date_due=query_parameters["date_due"],
            )

    def additional_required_parameters(self) -> Iterable[str]:
        return ["amount", "date_due"]


class TransactionCreateTrainingBulkConfirmView(
    EventManagePermissionMixin,
    RedirectToEventDetailOnSuccessMixin,
    TransactionCreateBulkConfirmMixin,
):
    """
    Creates a bulk transaction for a training.

    **Success redirection view**: :class:`trainings.views.TrainingDetailView`
    of the training the transactions were created for

    **Permissions**:

    Users that manage the training for which the transactions are created.

    **Query parameters:**

    *   ``reason`` - the reason for all the transactions
    *   ``date_due`` - the due date of all the transactions
    *   ``amount_{i}`` - the amount for person to pay
        if they are enrolled in ``i`` training occurences per week

    **Path parameters:**

    *   ``event_id`` - ID of the training to create the bulk transaction for
    """

    template_name = "transactions/create_bulk_confirm.html"
    """:meta private:"""

    success_message = _("Hromadná transakce byla přidána")
    """:meta private:"""

    event_id_key = "event_id"
    """:meta private:"""

    def __init__(self, *args, **kwargs):
        super().__init__(*args, **kwargs)
        self.event: Training

    def dispatch(self, request, *args, **kwargs):
        """:meta private:"""

        self.event = get_object_or_404(Training, pk=self.kwargs["event_id"])

        return super().dispatch(request, *args, **kwargs)

    def get_form_kwargs(self):
        """:meta private:"""

        kwargs = super().get_form_kwargs()
        kwargs.setdefault("event", self.event)
        return kwargs

    def create_transaction_infos(
        self, query_parameters: Mapping[str, Any]
    ) -> Iterable[TransactionInfo]:
        """
        Generates transaction infos for all persons enrolled in the training.
        """

        approved_enrollments = self.event.approved_enrollments()

        for enrollment in approved_enrollments:
            person = enrollment.person

            repetition_per_week = enrollment.weekdays.count()
            amount = -int(query_parameters[f"amount_{repetition_per_week - 1}"])

            yield TransactionInfo(
                person=person,
                amount=amount,
                date_due=query_parameters["date_due"],
                enrollment=enrollment,
            )

    def additional_required_parameters(self) -> Iterable[str]:
        return chain(
            ["date_due"],
            [f"amount_{i}" for i in range(self.event.weekly_occurs_count())],
        )


class TransactionExportView(TransactionEditPermissionMixin, View):
    """
    A view for exporting transaction info into a CSV file.

    Filters using :class:`TransactionFilterForm`.

    **Permissions**:

    Users with the ``transactions.spravce_transakci`` permission.

    **Query parameters:**

    *   ``person_name``
    *   ``reason``
    *   ``transaction_type``
    *   ``is_settled``
    *   ``amount_from``
    *   ``amount_to``
    *   ``date_due_from``
    *   ``date_due_to``
    *   ``bulk_transaction``
    """

    http_method_names = ["get"]
    """:meta private:"""

    def get(self, request: HttpRequest, *args, **kwargs):
        """:meta private:"""

        filter_form = TransactionFilterForm(request.GET)

        return export_queryset_csv("vzs_transakce_export", filter_form.process_filter())


class TransactionSendEmailView(TransactionEditPermissionMixin, View):
    """
    Sends an email with transaction info for a set of transactions.

    Filters using :class:`TransactionFilterForm`.

    **Success redirection view**: :class:`TransactionIndexView`
    with forwarded query parameters

    **Permissions**:

    Users with the ``transactions.spravce_transakci`` permission.

    **Query parameters:**

    *   ``person_name``
    *   ``reason``
    *   ``transaction_type``
    *   ``is_settled``
    *   ``amount_from``
    *   ``amount_to``
    *   ``date_due_from``
    *   ``date_due_to``
    *   ``bulk_transaction``
    """

    http_method_names = ["get"]
    """:meta private:"""

    def get(self, request: HttpRequest, *args, **kwargs):
        """:meta private:"""

        filter_form = TransactionFilterForm(request.GET)

        send_email_transactions(filter_form.process_filter())

        return HttpResponseRedirect(
            f"{reverse('transactions:index')}?{request.GET.urlencode()}"
        )


class MyTransactionsView(LoginRequiredMixin, TransactionListMixin):
    """
    Displays a list of transactions for the active person.

    **Permissions**:

    Logged in users.
    """

    template_name = "transactions/my_transactions.html"
    """:meta private:"""

    def get_object(self, queryset=None):
        """:meta private:"""

        return self.request.active_person<|MERGE_RESOLUTION|>--- conflicted
+++ resolved
@@ -196,13 +196,9 @@
     """:meta private:"""
 
     def get_queryset(self):
-<<<<<<< HEAD
-        """:meta private:"""
-
-        if self.request.user.has_perm("transactions.spravce_transakci"):
-=======
+        """:meta private:"""
+
         if self.request.active_person.get_user()("transactions.spravce_transakci"):
->>>>>>> 004e80d4
             return super().get_queryset()
         else:
             return PersonPermissionMixin.get_queryset_by_permission(self.request.user)
