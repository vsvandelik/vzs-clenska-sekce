--- conflicted
+++ resolved
@@ -28,7 +28,9 @@
 from users.permissions import PermissionRequiredMixin
 from vzs.mixin_extensions import InsertRequestIntoModelFormKwargsMixin
 from vzs.utils import export_queryset_csv, filter_queryset, reverse_with_get_params
+
 from .forms import (
+    TransactionAccountingExportPeriodForm,
     TransactionAddTrainingPaymentForm,
     TransactionCreateBulkConfirmForm,
     TransactionCreateBulkForm,
@@ -36,14 +38,13 @@
     TransactionCreateFromPersonForm,
     TransactionEditForm,
     TransactionFilterForm,
-    TransactionAccountingExportPeriodForm,
 )
 from .models import BulkTransaction, Transaction
 from .utils import (
     TransactionInfo,
+    export_debts_to_xml,
+    export_rewards_to_csv,
     send_email_transactions,
-    export_rewards_to_csv,
-    export_debts_to_xml,
 )
 
 
@@ -52,11 +53,7 @@
     Permits users with the ``users.transakce`` permission.
     """
 
-<<<<<<< HEAD
     permissions_formula = [["transakce"]]
-=======
-    permissions_required = ["transakce"]
->>>>>>> f9adc369
     """:meta private:"""
 
 
