--- conflicted
+++ resolved
@@ -12,15 +12,12 @@
 from django.utils.translation import gettext_lazy as _
 from fiobank import FioBank
 
-<<<<<<< HEAD
+from events.models import ParticipantEnrollment
+from persons.models import Person
+from vzs.settings import FIO_TOKEN
 from vzs import settings
 from vzs.utils import email_notification_recipient_set
 from .models import Transaction, FioTransaction
-=======
-from events.models import ParticipantEnrollment
-from persons.models import Person
-from vzs.settings import FIO_TOKEN
->>>>>>> 72b0c412
 
 from .models import FioTransaction, Transaction
 
@@ -186,17 +183,10 @@
         )
         emails = email_notification_recipient_set(transaction.person)
         send_mail(
-<<<<<<< HEAD
-            "Informace o transakci",
-            "",
-            None,
-            emails,
-=======
             subject="Informace o transakci",
             message="",
             from_email=None,
-            recipient_list=[transaction.person.email],
->>>>>>> 72b0c412
+            recipient_list=emails,
             fail_silently=False,
             html_message=html_message,
         )
